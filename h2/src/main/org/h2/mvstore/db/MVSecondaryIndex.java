--- conflicted
+++ resolved
@@ -29,10 +29,6 @@
 import org.h2.table.Column;
 import org.h2.table.IndexColumn;
 import org.h2.table.TableFilter;
-<<<<<<< HEAD
-=======
-import org.h2.util.Utils;
->>>>>>> 7a2a5446
 import org.h2.value.CompareMode;
 import org.h2.value.Value;
 import org.h2.value.ValueArray;
@@ -405,11 +401,7 @@
             }
             key = first ? map.higherKey(key) : map.lowerKey(key);
         }
-<<<<<<< HEAD
         ArrayList<Value> list = new ArrayList<>(1);
-=======
-        ArrayList<Value> list = Utils.newSmallArrayList();
->>>>>>> 7a2a5446
         list.add(key);
         MVStoreCursor cursor = new MVStoreCursor(session, list.iterator(), null);
         cursor.next();
