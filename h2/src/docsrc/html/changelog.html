<!DOCTYPE html PUBLIC "-//W3C//DTD XHTML 1.0 Strict//EN" "http://www.w3.org/TR/xhtml1/DTD/xhtml1-strict.dtd">
<!--
Copyright 2004-2022 H2 Group. Multiple-Licensed under the MPL 2.0,
and the EPL 1.0 (https://h2database.com/html/license.html).
Initial Developer: H2 Group
-->
<html xmlns="http://www.w3.org/1999/xhtml" lang="en" xml:lang="en">
<head><meta http-equiv="Content-Type" content="text/html;charset=utf-8" />
<meta name="viewport" content="width=device-width, initial-scale=1" />
<title>
Change Log
</title>
<link rel="stylesheet" type="text/css" href="stylesheet.css" />
<!-- [search] { -->
<script type="text/javascript" src="navigation.js"></script>
</head><body onload="frameMe();">
<table class="content"><tr class="content"><td class="content"><div class="contentDiv">
<!-- } -->

<h1>Change Log</h1>

<h2>Next Version (unreleased)</h2>
<ul>
<<<<<<< HEAD
<li>Nothing yet...
</li>
</ul>

<h2>Version 2.1.210 (2022-01-17)</h2>
<ul>
=======
<li>PR #3381: Add IDENTITY() and SCOPE_IDENTITY() to LEGACY mode
</li>
>>>>>>> 030eb721
<li>Issue #3376: Data cannot be read after insert of clob data > MAX_LENGTH_INPLACE_LOB with data change delta table
</li>
<li>PR #3377: Add -webExternalNames setting and fix WebServer.getConnection()
</li>
<li>PR #3367: Use faster checks of dimension systems of geometries
</li>
<li>PR #3369: Added v2 changes in migration docs
</li>
<li>Issue #3361: MemoryEstimator.estimateMemory() can return negative size
</li>
<li>PR #3362: Use BufferedReader instead of BufferedInputStream to avoid Illegal seek exception
</li>
<li>Issue #3353: Wrong rownum() scope for DML with change delta table
</li>
<li>PR #3352: make Javadoc happier
</li>
<li>Issue #3344: Changelog could link to github issue
</li>
<li>Issue #3340: JDBC index type seems wrong
</li>
<li>Issue #3336: FT_INIT error when mode=MySQL
</li>
<li>Issue #3334: Regression with CREATE ALIAS - Parameter "#2" is not set
</li>
<li>Issue #3321: Insert Primary Key after import CSV Data does not work
</li>
<li>PR #3323: Tokenize SQL before parsing and preserve tokens for recompilation
</li>
<li>PR #3320: Add Servlet 5-compatible servlet for H2 Console
</li>
<li>Issue #918: Parser fails recognising set operations in correlated subqueries
</li>
<li>Issue #2050: PostgreSQL with recursive fail with union in the final query
</li>
<li>PR #3316: Update copyright years
</li>
<li>PR #3315: Never put read locks into lockSharedSessions and other minor changes
</li>
<li>Issue #492: H2 does not correctly parse &lt;parenthesized joined table&gt;
</li>
<li>Issue #3311: Parser creates wrong join graph in some cases and uses wrong tables for column mapping
</li>
<li>FORCE_JOIN_ORDER setting is removed
</li>
<li>Issue #1983: Official build script is not compatible with Java 13
</li>
<li>PR #3305: Add UNIQUE(VALUE) and remove some non-standard keywords
</li>
<li>PR #3299: Remove useless StringBuilder.toString() call
</li>
<li>PR #3298: Delete unused sqlTypes array
</li>
</ul>

<h2>Version 2.0.206 (2022-01-04)</h2>
<ul>
<li>Issue #3322: Create linked table fails when the table contains a Geometry with a data type specified
</li>
<li>Issue #3297: Unexpected GROUP BY results with indexed IGNORECASE column
</li>
</ul>

<h2>Version 2.0.204 (2021-12-21)</h2>
<ul>
<li>Issue #3291: Add Legacy and Strict modes
</li>
<li>Issue #3287: SELECT statement works on 1.4.200 but fails on 2.0.202 with "Column XYZ must be in the GROUP BY list"
</li>
<li>PR #3284: Remove unused UNDO_LOG setting
</li>
<li>Issue #3251: Table with GEOMETRY column can't have a TriggerAdapter-based trigger any more
</li>
<li>PR #3281: DateTimeFormatter-based FORMATDATETIME and PARSEDATETIME and other changes
</li>
<li>Issue #3246: Spatial predicates with comparison are broken in MySQL compatibility mode
</li>
<li>Issue #3270: org.h2.jdbc.JdbcSQLFeatureNotSupportedException: Feature not supported: "Unsafe comparison or cast"
</li>
<li>Issue #3268 / PR #3275: Add TO_DATE and TO_TIMESTAMP to PostgreSQL compatibility mode
</li>
<li>PR #3274: Remove some dead code and unused params
</li>
<li>Issue #3266: Oracle compatibility NUMBER without precision and scale should have variable scale
</li>
<li>Issue #3263: Unable to store BigDecimal with negative scale in NUMERIC(19,6) column
</li>
<li>PR #3261: Small optimization for MIN and MAX
</li>
<li>Issue #3258 / PR #3259: Prevent incorrect optimization of COUNT(*) and other changes
</li>
<li>PR #3255: Throw proper exception when type of argument isn't known
</li>
<li>Issue #3249: Multi-column assignment with subquery throws exception when subquery doesn't return any rows
</li>
<li>PR #3248: Remove redundant uniqueness check, correct version in pom
</li>
<li>PR #3247: Avoid AIOBE exception in TestCrashAPI and in Transaction
</li>
<li>Issue #3241: ResultSetMetaData::getColumnTypeName should produce the correct ARRAY type
</li>
<li>Issue #3204: H2 Tools Web Console: Unicode 32
</li>
<li>Issue #3227: Regression when referencing outer joined column from correlated subquery
</li>
<li>Issue #3237: Can no longer cast CHAR(n) to BOOLEAN with n > 1
</li>
<li>Issue #3235: Regression in IN predicate with empty in list
</li>
<li>Issue #3236: NullPointerException in DatabaseMetaData::getIndexInfo when querying the info for views
</li>
<li>Issue #3233: General error when using NULL predicate on _ROWID_ column
</li>
<li>Issue #3223: TRUNC(v, p) with negative precisions no longer works
</li>
<li>Issue #3221: NullPointerException when creating domain
</li>
<li>Issue #3186: ResultSetMetaData.getSchemaName() returns empty string for aliased columns
</li>
</ul>

<h2>Version 2.0.202 (2021-11-25)</h2>
<ul>
<li>Issue #3206: CVE Vulnerability CVE-2018-14335
</li>
<li>Issue #3174: Add keyword AUTOCOMMIT on create linked table to control the commit mode
</li>
<li>Issue #3130: Precision of NUMERIC values isn't verified in the Oracle compatibility mode
</li>
<li>Issue #3122: Documentation: Syntax diagram for RENAME CONSTRAINT incorrect
</li>
<li>PR #3129: remove LOB compression
</li>
<li>PR #3127: Cleanups post PageStore removal
</li>
<li>PR #3126: Change nested classes to static nested classes where possible
</li>
<li>PR #3125: Strongly typed LobStorageMap
</li>
<li>PR #3124: Remove PageStore engine
</li>
<li>Issue #3118: SHUTDOWN COMPACT causes 2PC to corrupt database in a simulated crash
</li>
<li>Issue #3115: Infinite loop then OOM in org.h2.mvstore.tx.Transaction.waitFor() when deadlock occurs
</li>
<li>Issue #3113: Data lost when 2 threads read/write TransactionStore and close it normally even if MVStore autoCommit
disabled
</li>
<li>PR #3110: Fix possible int overflow and minor doc change
</li>
<li>Issue #3036: A database that contains BLOBs might grow without being able to be compacted
</li>
<li>Issue #3097: Possible MVStore compaction issue
</li>
<li>PR #3096: Add separate LOB data layer for values
</li>
<li>Issue #3093: ROWNUM filter doesn't work with more than one table
</li>
<li>PR #3087: Add "CONVERT TO CHARACTER SET" to compatibility modes
</li>
<li>Issue #3080: Complex Query returns different results depending on the number of arguments in the IN clause
</li>
<li>Issue #3066: Very high DB opening/closing times
</li>
<li>PR #3077: Add CREATE UNIQUE INDEX ... INCLUDE
</li>
<li>Issue #3061 / PR #3074: GROUP BY using column index for MySQL/MariaDB/PostgreSQL compatibility modes
</li>
<li>PR #3067: Restrict identity data types and result limitation clauses to compatibility modes
</li>
<li>PR #3065: Remove duplicate method IOUtils.getBufferedReader
</li>
<li>Issue #3055: Phantom table leftover after INSERT .. WITH
</li>
<li>PR #3062: Add ALTER DOMAIN RENAME CONSTRAINT command
</li>
<li>Issue #3059: ALTER TABLE DROP CONSTRAINT doesn't check owner of constraint
</li>
<li>Issue #3054: Add binary set aggregate functions
</li>
<li>Issue #3049: Java value getters of ValueNull should throw exceptions
</li>
<li>Issue #3046: SYSTEM_RANGE can't handle bind variable as step size and produces wrong error message
</li>
<li>Issue #3033: NPE during BLOB read after 2PC rollback
</li>
<li>PR #3034: Don't evaluate ValueTimestampTimeZone at begin and end of each command
</li>
<li>PR #3029: Optimize row storage in MVStore and other changes
</li>
<li>PR #3028: Remove back compatibility
</li>
<li>PR #3025: Switch from Travis CI to GitHub Workflows
</li>
<li>PR #3024: Add initial version of upgrade utility
</li>
<li>Issue #3017: ROUND() does not set correct precision and scale of result
</li>
<li>Issue #3003: CREATE TABLE ... AS SELECT ... FROM creates invalid column definition when aggregate functions are used
</li>
<li>Issue #3008: TestCrashAPI: Exception in Arrays.sort() called by LocalResult.done()
</li>
<li>Issue #3006 / PR #3007: Unlock meta during query execution in CREATE TABLE AS query
</li>
<li>PR #3001: PostgreSQL compatibility: UPDATE with FROM
</li>
<li>PR #2998: Fix off-by-one error with -webAdminPassword in Server
</li>
<li>PR #2995: Add FETCH_SIZE clause to CREATE LINKED TABLE
</li>
<li>Issue #2907 / PR #2994: Prevent "Chunk not found" on LOB operations
</li>
<li>PR #2993: Update copyright years
</li>
<li>Issue #2991: TestCrashAPI: NPE in ScriptCommand.dumpDomains()
</li>
<li>Issue #2950 / PR #2987: Issue commit() right before "non-transactional" DDL command starts
</li>
<li>PR #2980: Assorted minor changes
</li>
<li>PR #2966: H2 2.0.201: Linked Tables freeze the Database and freeze the Server Process
</li>
<li>Issue #2972: Memory leak due to negative Page memory in the MVStore
</li>
<li>PR #2971: create skeleton of migration to V2 document
</li>
<li>Issue #2967: MVStore: averageSize int overflow in the class ObjectDataType
</li>
<li>Issue #2963: Syntax error for large hexadecimal constants with DATABASE_TO_UPPER=false
</li>
<li>Issue #2961: Accept CREATE PRIMARY KEY only in metadata or in quirks mode
</li>
<li>Issue #2960: Reject invalid CREATE { UNIQUE | HASH } SPATIAL INDEX
</li>
<li>Issue #2958: TableLink is broken for Oracle database after pull request #2903
</li>
<li>PR #2955: Prevent incorrect index sorting
</li>
<li>PR #2951: Add documentation for INFORMATION_SCHEMA
</li>
<li>PR #2943: some small prep for next release
</li>
<li>PR #2948: Add support of Infinity, -Infinity, and NaN to DECFLOAT data type
</li>
<li>Issue #2947: Encoding of Unicode and special characters in error messages
</li>
<li>Issue #2891: Fix import of unnamed referential constraints from SQL scripts generated by older versions of H2
</li>
<li>Issue #2812: Unexpected result for query that compares an integer with a string
</li>
<li>Issue #2936: Add data type conversion code from datetime and UUID values to JSON
</li>
<li>Issue #2935: ENUM ARRAY isn't read properly from persisted data
</li>
<li>Issue #2923: Combination of fileName() with fileStore() should throw an exception
</li>
<li>Issue #2928: JSON_ARRAYAGG and all NULL values
</li>
<li>PR #2918: Removal of unnecessary lock
</li>
<li>Issue #2911: org.h2.mvstore.MVStoreException: Transaction was illegally transitioned from ROLLING_BACK to
ROLLED_BACK
</li>
<li>Issue #1022: JdbcDatabaseMetaData.getPseudoColumns() should be implemented
</li>
<li>Issue #2914: (T1.A = T2.B) OR (T1.A = T2.C) should be optimized to T1.A IN(T2.B, T2.C) to allow index conditions
</li>
<li>PR #2903: Assorted changes
</li>
<li>Issue #2901: PgServer returns less rows when fetchSize is set
</li>
<li>Issue #2894: NPE in DROP SCHEMA when unique constraint is removed before linked referential constraint
</li>
<li>Issue #2888: H2 should pass time zone of client to the server
</li>
<li>PR #2890: Fixed possible eternal wait(0)
</li>
<li>Issue #2846: GRANT SELECT, INSERT, UPDATE, DELETE incorrectly gives privileges to drop a table
</li>
<li>Issue #2882: NPE in UPDATE with SELECT UNION
</li>
<li>PR #2881: Store users and roles together and user-defined functions and aggregates together
</li>
<li>Issue #2878: Disallow spatial indexes in PageStore databases
</li>
<li>PR #2874: Use 64-bit row counts in results and other changes
</li>
<li>Issue #2866: New INFORMATION_SCHEMA should not use keywords as column names
</li>
<li>Issue #2867: PageStore + Lazy + INSERT ... SELECT cause infinite loop
</li>
<li>PR #2869: Normalize binary geometry literals and improve EWKB representation of POLYGON EMPTY
</li>
<li>Issue #2860: CHAR columns in PgCatalogTable have incorrect length
</li>
<li>Issue #2848: Add support for standard &lt;listagg overflow clause&gt;
</li>
<li>Issue #2858: Throw 22001 on attempt to use getString() or getBytes() on LOB object longer than 1,048,576
chars/octets
</li>
<li>Issue #2854: Define limits for identifiers, number of columns, etc.
</li>
<li>PR #2853: Small optimization for Page compression / decompression
</li>
<li>Issue #2832: Define length limits for non-LOB data types
</li>
<li>Issue #2842: Querying view that uses LTRIM/RTRIM results in a syntax error
</li>
<li>Issue #2841: Call to STRINGDECODE results in StringIndexOutOfBoundsException
</li>
<li>Issue #2839: Querying a view that uses the POSITION() function results in an unexpected syntax error
</li>
<li>Issue #2838: INSERT() with NULL arguments for the original string and string to be added results in NPE
</li>
<li>Issue #2837: ROUND() function should reject invalid number of digits immediately
</li>
<li>Issue #2835: Calling math functions with a string argument results in a NullPointerException
</li>
<li>Issue #2833: MERGE INTO causes an unexpected syntax error
</li>
<li>Issue #2831: Restore YEAR data type for MySQL compatibility mode
</li>
<li>Issue #2822: Suspicious logic in Database.closeImpl()
</li>
<li>Issue #2829: Incorrect manifest entries in sources jar
</li>
<li>Issue #2828: Parser can't parse NOT in simple when operand
</li>
<li>Issue #2826: Table with a generated column cycle results in a NullPointerException
</li>
<li>Issue #2825: Query with % operator results in a ClassCastException
</li>
<li>Issue #2818: TableFilter.getValue() can read value of delegated column faster
</li>
<li>Issue #2816: Query on view that uses the BETWEEN operator results in an unexpected syntax error
</li>
<li>PR #2815: Remove BINARY_COLLATION and UUID_COLLATION settings
</li>
<li>Issue #2813: Query with CASE operator unexpectedly results in "Column must be in the GROUP BY list" error
</li>
<li>Issue #2811: Update build numbers and data format versions
</li>
<li>Issue #2674: OPTIMIZE_IN_SELECT shouldn't convert value to incompatible data types
</li>
<li>Issue #2803: Disallow comparison operations between incomparable data types
</li>
<li>Issue #2561: Separate normal functions and table value functions
</li>
<li>Issue #2804: NPE in ConditionNot.getNotIfPossible()
</li>
<li>Issue #2801: Instances of TableView objects leaking
</li>
<li>PR #2799: Additional bit functions BITNAND, BITNOR, BITXNOR, BITCOUNT, ULSHIFT, URSHIFT, ROTATELEFT, ROTATERIGHT,
BIT_NAND_AGG, BIT_NOR_AGG, and BIT_XNOR_AGG.
</li>
<li>PR #2798: Complete separation of Function class
</li>
<li>Issue #2795: Sporadic issues with trigger during concurrent insert in 1.4.199/1.4.200
</li>
<li>PR #2796: Assorted refactorings
</li>
<li>Issue #2786: Failure in CREATE TABLE AS leaves inconsistent transaction if some rows were successfully inserted
</li>
<li>Issue #2790: Examples in documentation of CREATE ALIAS should use standard literals only
</li>
<li>Issue #2787: CONCAT and CONCAT_WS functions
</li>
<li>PR #2784: Oracle REGEXP_REPLACE support
</li>
<li>Issue #2780: Remove SCOPE_GENERATED_KEYS setting
</li>
<li>PR #2779: Fix incorrect FK restrictions and other changes
</li>
<li>PR #2778: Assorted changes
</li>
<li>Issue #2776: Referential constraint can create a unique constraint in the wrong schema
</li>
<li>Issue #2771: Add documented DEFAULT ON NULL flag for all types of columns
</li>
<li>Issue #2742 / PR #2768: Better separation of MVStore aimed at smaller h2-mvstore jar
</li>
<li>Issue #2764: Identity columns don't accept large numbers
</li>
<li>IDENTITY() function is removed, SCOPE_IDENTITY() is now available only in MSSQLServer compatibility mode.
</li>
<li>Issue #2757: Intermittent TestFileSystem failures
</li>
<li>Issue #2758: Issues with sequences
</li>
<li>PR #2756: Prevent DROP NOT NULL for identity columns
</li>
<li>Issue #2753: UPDATE statement changes value of GENERATED ALWAYS AS IDENTITY columns
</li>
<li>PR #2751: Add comment explaining seemingly dummy operation
</li>
<li>PR #2750: Use RFC 4122 compliant UUID comparison by default
</li>
<li>PR #2748: PgServer set type text to NULL value
</li>
<li>Issue #2746: Old TCP clients with current server
</li>
<li>PR #2745: PgServer can send bool in binary mode
</li>
<li>PR #2744: Remove jarSmall and jarClient targets
</li>
<li>PR #2743: Add IS_TRIGGER_UPDATABLE and other similar fields to INFORMATION_SCHEMA
</li>
<li>PR #2738: Fix VIEWS.VIEW_DEFINITION and support it for other databases in H2 Console
</li>
<li>PR #2737: Assorted changes
</li>
<li>PR #2734: Update dependencies and fix ResultSetMetaData.isSigned()
</li>
<li>PR #2733: Replace h2.sortNullsHigh with DEFAULT_NULL_ORDERING setting
</li>
<li>PR #2731: Fix spelling errors in German translation
</li>
<li>PR #2728: Add and use DATA_TYPE_SQL() function and remove INFORMATION_SCHEMA.PARAMETERS.REMARKS
</li>
<li>Issue #1015: ENUM and arithmetic operators
</li>
<li>Issue #2711: Store normalized names of data types in metadata
</li>
<li>PR #2722: Implement getRowCount() for some INFORMATION_SCHEMA tables
</li>
<li>PR #2721: Improve LOCKS, SESSIONS, and USERS and optimize COUNT(*) on other isolation levels in some cases
</li>
<li>Issue #2655: TestCrashAPI: AssertionError at MVPrimaryIndex.&lt;init&gt;
</li>
<li>Issue #2716: Fix URL of Maven repository
</li>
<li>Issue #2715: Mention `DB_CLOSE_DELAY=-1` flag in JDBC URL on the "Cheat Sheet" page
</li>
<li>PR #2714: fixed few code smells discovered by PVS-Studio
</li>
<li>Issue #2712: `NOT LIKE` to a sub-query doesn't work
</li>
<li>PR #2710: PgServer: set oid and attnum in RowDescription
</li>
<li>Issue #2254: Add standard DECFLOAT data type
</li>
<li>PR #2708: Add declared data type attributes to the INFORMATION_SCHEMA
</li>
<li>Issue #2706: Empty comments / remarks on objects
</li>
<li>PR #2705: Return standard-compliant DATA_TYPE for strings
</li>
<li>PR #2703: Fix case-insensitive comparison issues with national characters
</li>
<li>Issue #2701: Subquery with FETCH should not accept global conditions
</li>
<li>Issue #2699: Remove FUNCTIONS_IN_SCHEMA setting
</li>
<li>Issue #452: Add possibility to use user-defined aggregate functions with schema
</li>
<li>PR #2695: Refactor handling of parentheses in getSQL() methods
</li>
<li>PR #2693: disallow VARCHAR_IGNORECASE in PostgreSQL mode
</li>
<li>Issue #2407: Implement CHAR whitespace handling correctly
</li>
<li>PR #2685: Check existing data in ALTER DOMAIN ADD CONSTRAINT
</li>
<li>PR #2683: Fix data types in Transfer
</li>
<li>PR #2681: Report user functions in standard ROUTINES and PARAMETERS views
</li>
<li>PR #2680: Reimplement remaining DatabaseMetaData methods and fix precision of binary numeric types
</li>
<li>PR #2679: Reimplement getTables(), getTableTypes(), and getColumns()
</li>
<li>PR #2678: Reimplement getPrimaryKeys(), getBestRowIdentifier(), getIndexInfo() and others
</li>
<li>PR #2675: Reimplement getImportedKeys(), getExportedKeys(), and getCrossReferences()
</li>
<li>PR #2673: Reimplement some metadata methods
</li>
<li>PR #2672: Forward DatabaseMetaData calls to server
</li>
<li>Issue #2329: Content of INFORMATION_SCHEMA should be listed as VIEWS
</li>
<li>PR #2668: Sequence generator data type option and length parameter for JSON data type
</li>
<li>PR #2666: Add ALTER DOMAIN RENAME command
</li>
<li>PR #2663: Add ALTER DOMAIN { SET | DROP } { DEFAULT | ON UPDATE }
</li>
<li>PR #2661: Don't allow construction of incomplete ARRAY and ROW data types
</li>
<li>Issue #2659: NULLIF with row values
</li>
<li>PR #2658: Extract date-time and some other groups of functions into own classes
</li>
<li>PR #2656: add `_int2` and `_int4` for PgServer
</li>
<li>PR #2654: Move out JSON, cardinality, ABS, MOD, FLOOR, and CEIL functions from the Function class
</li>
<li>PR #2653: Use full TypeInfo for conversions between PG and H2 data types
</li>
<li>PR #2652: Add "SHOW ALL"
</li>
<li>PR #2651: add `pg_type.typelem` and `pg_type.typdelim`
</li>
<li>PR #2649: Extract some groups of functions from Function class
</li>
<li>PR #2646: Add some PostgreSQL compatibility features
</li>
<li>PR #2645: Add CURRENT_PATH, CURRENT_ROLE, SESSION_USER, and SYSTEM_USER
</li>
<li>Issue #2643: Send PG_TYPE_TEXTARRAY values to ODBC drivers properly
</li>
<li>PR #2642: Throw proper exceptions from array element reference and TRIM_ARRAY
</li>
<li>PR #2640: German translations
</li>
<li>Issue #2108: Add possible candidates in different case to table not found exception
</li>
<li>Issue #2633: Multi-column UPDATE assignment needs to be reimplemented
</li>
<li>PR #2635: Implement REGEXP_SUBSTR function
</li>
<li>PR #2632: Improve ROW data type
</li>
<li>PR #2630: fix: quoted VALUE in documentation
</li>
<li>Issue #2628: Cached SQL throws JdbcSQLSyntaxErrorException if executed with different parameter values than before
</li>
<li>Issue #2611: Add quantified distinct predicate
</li>
<li>Issue #2620: LOBs in triggers
</li>
<li>PR #2619: ARRAY_MAX_CARDINALITY and TRIM_ARRAY functions
</li>
<li>PR #2617: Add Feature F262: Extended CASE expression
</li>
<li>PR #2615: Add feature T461: Symmetric BETWEEN predicate
</li>
<li>PR #2614: Fix support of multi-dimensional arrays in Java functions
</li>
<li>Issue #2608: Improve concatenation operation for multiple operands
</li>
<li>PR #2605: Assorted minor changes
</li>
<li>Issue #2602: H2 doesn't allow to create trigger from Java source code if there are nested classes
</li>
<li>PR #2601: Add field SLEEP_SINCE to INFORMATION_SCHEMA.SESSIONS table
</li>
<li>Issue #1973: Standard MERGE statement doesn't work with views
</li>
<li>Issue #2552: MERGE statement should process each row only once
</li>
<li>Issue #2548: Wrong update count when MERGE statement visits matched rows more than once
</li>
<li>Issue #2394: H2 does not accept DCL after source merge table
</li>
<li>Issue #2196: Standard MERGE statement doesn't release the source view
</li>
<li>Issue #2567: ARRAY-returning Java functions don't return the proper data type
</li>
<li>Issue #2584: Regression in NULL handling in multiple AND or OR conditions
</li>
<li>PR #2577: PgServer: `array_to_string()` and `set join_collapse_limit`
</li>
<li>PR #2568: Add BIT_XOR_AGG aggregate function
</li>
<li>PR #2565: Assorted minor changes
</li>
<li>PR #2563: defrag is not contributing much, remove from test run
</li>
<li>PR #2562: new exception MVStoreException
</li>
<li>PR #2557: don't throw IllegalStateException in checkOpen
</li>
<li>PR #2554: Reenable mvstore TestCrashAPI
</li>
<li>Issue #2556: TestOutOfMemory: Table "STUFF" not found
</li>
<li>PR #2555: Move current datetime value functions into own class
</li>
<li>PR #2547: split up the ValueLob classes
</li>
<li>PR #2542: Pipelining mvstore chunk creation / save
</li>
<li>Issue #2550: NullPointerException with MERGE containing unknown column in AND condition of WHEN
</li>
<li>Issue #2546: Disallow empty CASE specifications and END CASE
</li>
<li>Issue #2530: Long query with many AND expressions causes StackOverflowError
</li>
<li>PR #2543: Improve case specification support and fix some issues with it
</li>
<li>Issue #2539: Replace non-standard functions with standard code directly in Parser
</li>
<li>Issue #2521: Disallow untyped arrays
</li>
<li>Issue #2532: Duplicate column names in derived table should be acceptable in the presence of a derived column list
that removes ambiguities
</li>
<li>PR #2527: Feature: allow @ meta commands from Console
</li>
<li>PR #2526: Reduce I/O during database presence check and restrict some compatibility settings to their modes
</li>
<li>PR #2525: Restore support of third-party drivers in the Shell tool
</li>
<li>Issue #1710: getHigherType() returns incorrect type for some arguments
</li>
<li>PR #2516: SHUTDOWN IMMEDIATELY should be a normal shut down
</li>
<li>PR #2515: Fix nested comments in ScriptReader
</li>
<li>Issue #2511: Restrict Oracle compatibility functions to Oracle compatibility mode
</li>
<li>PR #2508: Minor refactoring around Tx isolation level
</li>
<li>PR #2505: Assorted changes in DATEADD, DATEDIFF, DATE_TRUNC, and EXTRACT
</li>
<li>Issue #2502: Combination of DML with data change delta table skips subsequent update
</li>
<li>PR #2499: Performance fix for PageStore under concurrent load
</li>
<li>PR #2498: Add some PostgreSQL compatibility features mentioned in issue #2450
</li>
<li>Issue #2496: Error when using empty JSON_OBJECT() or JSON_ARRAY() functions
</li>
<li>PR #2495: Fix JSON_OBJECT grammar in documentation
</li>
<li>Issue #2493 / PR #2494: Replace ColumnNamer with mode-specific generation of column names for views
</li>
<li>PR #2492: Assorted changes in parser, keywords, and ILIKE condition
</li>
<li>PR #2490: Replace pg_catalog.sql with PgCatalogTable and use DATABASE_TO_LOWER in PG Server
</li>
<li>Issue #2488 / PR #2489: Mark version functions as not deterministic
</li>
<li>Issue #2481: Convert TO to keyword
</li>
<li>PR #2476: Add some PostgreSQL compatibility features mentioned in issue #2450
</li>
<li>PR #2479: Recognize absolute path on Windows without drive letter
</li>
<li>Issue #2475: Select order by clause is exported with non-portable SQL
</li>
<li>Issue #2472: Updating column to empty string in Oracle mode with prepared statement does not result in null
</li>
<li>PR #2468: MVStore scalability improvements
</li>
<li>PR #2466: Add partial support for MySQL COLLATE and CHARACTER statements
</li>
<li>Issue #2464: `client_encoding='utf-8'` (single quoted) from `node-postgres` not recognized
</li>
<li>Issue #2461: Support for binary_float and binary_double type aliases
</li>
<li>Issue #2460: Exception when accessing empty arrays
</li>
<li>Issue #2318: Remove incorrect rows from DatabaseMetaData.getTypeInfo() and INFORMATION_SCHEMA.TYPE_INFO
</li>
<li>Issue #2455: `bytea` column incorrectly read by `psycopg2`
</li>
<li>PR #2456: Add standard array value constructor by query
</li>
<li>PR #2451: Add some PostgreSQL compatibility features mentioned in issue #2450
</li>
<li>Issue #2448: Change default data type name from DOUBLE to DOUBLE PRECISION
</li>
<li>PR #2452: Do not use unsafe and unnecessary FROM DUAL internally
</li>
<li>PR #2449: Add support for standard trigraphs
</li>
<li>Issue #2439: StringIndexOutOfBoundsException when using TO_CHAR
</li>
<li>Issue #2444: WHEN NOT MATCHED THEN INSERT should accept only one row
</li>
<li>Issue #2434: Next value expression should return the same value within a processed row
</li>
<li>PR #2437: Assorted changes in MVStore
</li>
<li>Issue #2430: Postgres `bytea` column should be read with and without `forceBinary`
</li>
<li>Issue #2267: BINARY and VARBINARY should be different
</li>
<li>Issue #2266: CHAR and BINARY should have length 1 by default
</li>
<li>PR #2426: Add MD5 and all SHA-1, SHA-2, and SHA-3 digests to the HASH() function
</li>
<li>Issue #2424: 0 should not be accepted as a length of data type
</li>
<li>Issue #2378: JAVA_OBJECT and TableLink
</li>
<li>Issue #2417: Casts between binary strings and non-string data types
</li>
<li>Issue #2416: OTHER and JAVA_OBJECT
</li>
<li>Issue #2379: SQL export can change data type of a constant
</li>
<li>Issue #2411: ArrayIndexOutOfBoundsException when HAVING and duplicate columns in SELECT
</li>
<li>Issue #2194: Add own enumeration of data types to API
</li>
<li>PR #2408: Descending MVMap and TransactionMap cursor
</li>
<li>Issue #2399: Cast to ARRAY with a nested ARRAY does not check the maximum cardinality of the nested ARRAY
</li>
<li>Issue #2402: Remove old ValueLob and DbUpgrade
</li>
<li>Issue #2400: Inconsistent data type conversion between strings and LOBs
</li>
<li>PR #2398: Add expandable flags for SQL generation methods
</li>
<li>PR #2395: Fix for two recent page format bugs
</li>
<li>PR #2386: Chunk occupancy mask
</li>
<li>PR #2385: Memory estimate
</li>
<li>PR #2381: Follow up REPEATABLE_READ-related changes
</li>
<li>PR #2380: use JIRA tracker URLs for JDK bugs
</li>
<li>PR #2376: Fix IN condition with row value expressions in its right side
</li>
<li>Issue #2367 / PR #2370: fix backward compatibility with 1.4.200
</li>
<li>Issue #2371: REPEATABLE READ isolation level does not work in MVStore
</li>
<li>Issue #2363: Soft links in -baseDir and database path cause error 90028
</li>
<li>Issue #2364: TestScript datatypes/timestamp-with-time-zone.sql fails if TZ=Europe/Berlin
</li>
<li>Issue #2359: Complete implementation of generated columns
</li>
<li>PR #2361: Fix unused result
</li>
<li>PR #2353: Push binary search operation from Page to DataType
</li>
<li>Issue #2348: Add USING clause to ALTER COLUMN CHANGE DATA TYPE
</li>
<li>Issue #2350: License Problem in POM
</li>
<li>Issue #2345: Add standard SET TIME ZONE command to set current time zone of the session
</li>
<li>PR #2341: Cleanup file backend sync
</li>
<li>Issue #2343: Domain-based domains: Domain not found after reconnection
</li>
<li>Issue #2338: Domains should not support NULL constraints
</li>
<li>Issue #2334: build target mavenInstallLocal broken since commit 7cbbd55e
</li>
<li>#2335: TestDateTimeUtils fails if system timezone has DST in the future
</li>
<li>Issue #2330: Syntax error with parenthesized expression in GROUP BY clause
</li>
<li>Issue #2256: &lt;interval value expression&gt; with datetime subtraction
</li>
<li>Issue #2325: H2 does not parse nested bracketed comments correctly
</li>
<li>Issue #466: Confusion about INFORMATION_SCHEMA content related to UNIQUE constraints
</li>
<li>PR #2323: Assorted changes
</li>
<li>Issue #2320: Remove SAMPLE_SIZE clause from SELECT
</li>
<li>Issue #2301: Add compatibility setting to accept some keywords as identifiers
</li>
<li>PR #2317: Replace CHECK_COLUMN_USAGE with CONSTRAINT_COLUMN_USAGE and other changes
</li>
<li>Issue #2315: Sequence must remember its original START WITH value
</li>
<li>Issue #2313: DISTINCT does not work in ordered aggregate functions
</li>
<li>PR #2306: Add support for RESTART of sequence without initial value
</li>
<li>Issue #2304: NPE in multiple define commands in one statement after upgrade from H2 4.1.197
</li>
<li>PR #2303: Assorted minor changes
</li>
<li>Issue #2286: Inline check constraints not in INFORMATION_SCHEMA
</li>
<li>PR #2300: Continue generification of MVStore codebase
</li>
<li>PR #2298: add some minimal security documentation
</li>
<li>PR #2292: synchronize fileBase subclasses use of position
</li>
<li>PR #2238: Some MVStore refactoring
</li>
<li>Issue #2288: ConcurrentModificationException during commit
</li>
<li>Issue #2293: Remove TestClearReferences and workarounds for old versions of Apache Tomcat
</li>
<li>Issue #2288: ConcurrentModificationException during commit
</li>
<li>PR #2284: Remove unrelated information from README and add some information about H2
</li>
<li>PR #2282: add PostgreSQL compatible variable STATEMENT_TIMEOUT
</li>
<li>PR #2280: little comment
</li>
<li>Issue #2205: H2 1.4.200 split FS issue
</li>
<li>Issue #2272: UpdatableView and obtaining the Generated Keys
</li>
<li>PR #2276: Split up filesystem classes
</li>
<li>PR #2275: improve detection of JAVA_HOME on Mac OS
</li>
<li>Issue #2268: Numeric division needs better algorithm for scale selection
</li>
<li>Issue #2270: IGNORE_UNKNOWN_SETTINGS is ignored
</li>
<li>PR #2269: Fix existence check of non-persistent databases
</li>
<li>Issue #1910: BinaryOperation should evaluate precision and scale properly
</li>
<li>PR #2264: Clean up redundant parts of file system abstraction
</li>
<li>PR #2262: add setting AUTO_COMPACT_FILL_RATE
</li>
<li>Issue #2255 / PR #2259: Use NIO2 in main sources and build
</li>
<li>PR #2257: Catch java.lang.NoClassDefFoundError
</li>
<li>Issue #2241: Mark H2-specific and compatibility only clauses in documentation
</li>
<li>PR #2246: Update third-party drivers
</li>
<li>Issue #2239 / PR #2236: Add NETWORK_TIMEOUT setting for SO_TIMEOUT
</li>
<li>PR #2235: Don't use RandomAccessFile in FilePathNio
</li>
<li>Issue #2233: "Prepared.getObjectId() was called before" when granting on multiple tables
</li>
<li>PR #2230: Add factory methods for Row
</li>
<li>Issue #2226, PR #2227: Remove support of Apache Ignite
</li>
<li>PR #2224: Update some hyperlinks and use https in them where possible
</li>
<li>PR #2223: Fix data change delta tables in views
</li>
<li>Issue #1943: Deadlock in TestTriggersConstraints
</li>
<li>PR #2219: do not retry failed DDL commands
</li>
<li>PR #2214: Fix TRACE_LEVEL_FILE=4 for in-memory databases
</li>
<li>PR #2216: Add FileChannel.lock in the connection URL summary
</li>
<li>PR #2215: Add white-space: pre to tables with query results
</li>
<li>Issue #2213: NUMERIC scale can be larger than a precision
</li>
<li>PR #2212: Get rid of multi-version CurrentTimestamp and fix negative scale of NUMERIC
</li>
<li>PR #2210: Meta table extras
</li>
<li>PR #2209: Add standard expressions with interval qualifier
</li>
<li>PR #2195: Feature abort_session function
</li>
<li>PR #2201: Add padding to negative years and other changes
</li>
<li>PR #2197: Add some additional methods from JDBC 4.2 and return 4.2 as supported version
</li>
<li>PR #2193: Require Java 8 and remove Java 7 support
</li>
<li>Issue #2191: NPE with H2 v1.4.200 repeatable read select queries
</li>
<li>Issue #1390: Add standard-compliant ARRAY data type syntax
</li>
<li>PR #2186: Refactor Parser.parseColumnWithType() and fix some minor issues with CAST
</li>
<li>Issue #2181: SET EXCLUSIVE quirks
</li>
<li>PR #2173: Move snapshots from Transaction to TransactionMap
</li>
<li>Issue #2175: Regression: NPE in ResultSet#getTime(int)
</li>
<li>Issue #2171: Wrong PostgreSQL compatibility syntax for the creation of indexes
</li>
<li>PR #2169: Clean up some find methods of indexes and fix minor issues with them
</li>
</ul>

<h2>Version 1.4.200 (2019-10-14)</h2>
<ul>
<li>PR #2168: Add non-standard SNAPSHOT isolation level to MVStore databases
</li>
<li>Issue #2165: Problem with secondary index on SERIALIZABLE isolation level
</li>
<li>Issue #2161: Remove undocumented PageStore-only FILE_LOCK=SERIALIZED
</li>
<li>PR #2155: Reduce code duplication
</li>
<li>Issue #1894: Confusing error message when database creation is disallowed
</li>
<li>Issue #2123: Random failures in TestTransactionStore
</li>
<li>Issue #2153: Different behavior in SET LOCK_TIMEOUT after 1.4.197
</li>
<li>Issue #2150: Remove MULTI_THREADED setting and use multi-threaded MVStore and single-threaded PageStore backends
</li>
<li>Issue #216: Support READ UNCOMMITTED isolation level in MVStore mode
</li>
<li>Issue #678: Support REPEATABLE READ isolation level in MVStore mode
</li>
<li>Issue #174: Support SERIALIZABLE isolation level in MVStore mode
</li>
<li>Issue #2144: MVStore: read uncommitted doesn't see committed rows
</li>
<li>Issue #2142: CURRVAL / CURRENT VALUE FOR should return the value for the current session
</li>
<li>Issue #2136: ConstraintCheck concurrency regression
</li>
<li>PR #2137: Don't use SYSTEM_RANGE for SELECT without a FROM
</li>
<li>PR #2134: Assorted fixes and other changes in DateTimeUtils
</li>
<li>PR #2133: Optimize COUNT([ALL] constant) and other changes
</li>
<li>PR #2132: Typo and another bug in MVStore.readStoreHeader()
</li>
<li>Issue #2130: Group-sorted query returns invalid results with duplicate grouped columns in select list
</li>
<li>Issue #2120: Add IF EXISTS clause to column name in ALTER TABLE ALTER COLUMN statement
</li>
<li>Issue #521: Add support for the TIME WITH TIME ZONE data type
</li>
<li>PR #2127: Fix race condition / performance issue during snapshotting
</li>
<li>Issue #2124: MVStore build is broken
</li>
<li>PR #2122: Add support for LMT in time zones and fix large years in datetime values
</li>
<li>Issue #2067: Incorrect chunk space allocation during chunks movement
</li>
<li>PR #2066: Not so happy path - "four alternatives" implementation
</li>
<li>PR #2121: Reduce code duplication for datetime API with custom Calendar instances
</li>
<li>PR #2119: SQL: statement read consistency
</li>
<li>Issue #2116: Empty IN() operator should result in error (MSSQL)
</li>
<li>Issue #2036: CAST from TIME to TIMESTAMP returns incorrect result
</li>
<li>PR #2114: Assorted changes
</li>
<li>PR #2113: Add feature F411: Time zone specification
</li>
<li>PR #2111: CURRENT_CATALOG, SET CATALOG and other changes
</li>
<li>Issue #2109: IW date formatting does not produce proper output
</li>
<li>PR #2104: Fix ordinary grouping set with parentheses and empty grouping set in GROUP BY
</li>
<li>Issue #2103: Add QUOTE_IDENT() function to enquote an identifier in SQL
</li>
<li>Issue #2075: Add EXECUTE IMMEDIATE implementation
</li>
<li>PR #2101: Fix infinite loop in Schema.removeChildrenAndResources()
</li>
<li>Issue #2096: Convert LEFT and RIGHT to keywords and disallow comma before closing parenthesis
</li>
<li>PR #2098: Fix typos
</li>
<li>Issue #1305 / PR #2097: Remove unused and outdated website translation infrastructure
</li>
<li>PR #2093: CURRENT VALUE FOR and other sequence-related changes
</li>
<li>PR #2092: Allow to simulate usage of multiple catalogs by one connection
</li>
<li>PR #2091: Oracle mode now uses DECIMAL with NEXTVAL
</li>
<li>Issue #2088: Division by zero caused by evaluation of global conditions before local conditions
</li>
<li>Issue #2086: TCP_QUICKACK on server socket
</li>
<li>Issue #2073: TableLink should not pass queries to DatabaseMetaData.getColumns()
</li>
<li>Issue #2074: MySQL and MSSQLServer Mode: TRUNCATE TABLE should always RESTART IDENTITY
</li>
<li>Issue #2063: MySQL mode: "drop foreign key if exists" support
</li>
<li>PR #2061: Use VirtualTable as a base class for RangeTable
</li>
<li>PR #2059: Parse IN predicate with multiple subqueries correctly
</li>
<li>PR #2057: Fix TestCrashAPI failure with Statement.enquoteIdentifier()
</li>
<li>PR #2056: Happy path: speed up database opening
</li>
<li>Issue #2051: The website shows outdated information about the storage engine
</li>
<li>PR #2049: bugfix - mvstore data lost issue when partial write occurs
</li>
<li>PR #2047: File maintenance
</li>
<li>PR #2046: Recovery mode
</li>
<li>Issue #2044: setTransactionIsolation always call commit() even if transaction is auto-commit
</li>
<li>Issue #2042: Add possibility to specify generated columns for query in web console
</li>
<li>Issue #2040: INFORMATION_SCHEMA.SETTINGS contains irrelevant settings
</li>
<li>PR #2038: MVMap: lock reduction on updates
</li>
<li>PR #2037: Fix SYS_GUID, RAWTOHEX, and HEXTORAW in Oracle mode
</li>
<li>Issue #2016: ExpressionColumn.mapColumns() performance complexity is quadratic
</li>
<li>Issue #2028: Sporadic inconsistent state after concurrent UPDATE in 1.4.199
</li>
<li>PR #2033: Assorted changes
</li>
<li>Issue #2025: Incorrect query result when (OFFSET + FETCH) &gt; Integer.MAX_VALUE
</li>
<li>PR #2023: traverseDown() code deduplication
</li>
<li>PR #2022: Mvmap minor cleanup
</li>
<li>Issue #2020: Wrong implementation of IN predicate with subquery
</li>
<li>PR #2003: Change dead chunks determination algorithm
</li>
<li>Issue #2013: DECIMAL is casted to double in ROUND function
</li>
<li>PR #2011: ZonedDateTime and (INTERVAL / INTERVAL)
</li>
<li>Issue #1997: TestRandomSQL failure with ClassCastException
</li>
<li>Issue #2007: PostgreSQL compatibility mode: support ON CONFLICT DO NOTHING
</li>
<li>Issue #1927: Do not allow commit() when auto-commit is enabled
</li>
<li>PR #1998: Reduce TxCounter memory footprint
</li>
<li>PR #1999: Make RootReference lock re-entrant
</li>
<li>PR #2001: Test improvements, OOME elimination
</li>
<li>Issue #1995: Obscure condition in MVPrimaryIndex.extractPKFromRow()
</li>
<li>Issue #1975: Add client ip address to information_schema
</li>
<li>PR #1982: Hindi language translation added
</li>
<li>Issue #1985: Add thread number to TCP server thread names
</li>
<li>Do not allow empty password for management DB
</li>
<li>Issue #1978: getGeneratedKeys() can use the same rules as FINAL TABLE
</li>
<li>PR #1977: Change JSON literals and add support for compound character literals
</li>
<li>PR #1974: Use proleptic Gregorian calendar for datetime values
</li>
<li>Issue #1847: Add support for data change delta tables
</li>
<li>PR #1971: Add maximum cardinality parameter to ARRAY data type
</li>
<li>PR #1970: Switch from log map rename to "committed" marker log record
</li>
<li>PR #1969: Add unique predicate
</li>
<li>Issue #1963: Expression.addFilterConditions() with outer joins
</li>
<li>PR #1966: Add standard CURRENT_SCHEMA function
</li>
<li>PR #1964: Add Feature T571: Truth value tests
</li>
<li>PR #1962: Fix data types of optimized conditions
</li>
<li>PR #1961: Failure to open DB after improper shutdown
</li>
<li>Issue #1957: NullPointerException with DISTINCT and ORDER BY CASE
</li>
<li>PR #1956: Fix row value handling in the null predicate
</li>
<li>PR #1955: Add standard UNKNOWN literal
</li>
<li>Issue #1952: Connection.setSchema doesn't work with query cache
</li>
<li>PR #1951: Assorted changes
</li>
<li>PR #1950: Fix NULL handling in ARRAY_AGG
</li>
<li>PR #1949: Extract aggregate and window functions into own pages in documentation
</li>
<li>PR #1948: Add standard LOG() function with two arguments
</li>
<li>Issue #1935: Improve file locking on shared filesystems like SMB
</li>
<li>PR #1946: Reimplement table value constructor on top of Query
</li>
<li>PR #1945: Fix IN (SELECT UNION with OFFSET/FETCH)
</li>
<li>Issue #1942: MySQL Mode: convertInsertNullToZero should be turned off by default?
</li>
<li>Issue #1940: MySQL Mode: Modify column from NOT NULL to NULL syntax
</li>
<li>PR #1941: Extract OFFSET / FETCH handling from Select and SelectUnion to Query
</li>
<li>Issue #1938: Regression with CREATE OR REPLACE VIEW. Causes "Duplicate column name" exception.
</li>
<li>PR #1937: Get rid of FunctionCursorResultSet
</li>
<li>Issue #1932: Incoherence between DbSettings.mvStore and getSettings()
</li>
<li>PR #1931: Fix wildcard expansion for multiple schemas
</li>
<li>PR #1930: Move PageStore table engine into own package
</li>
<li>PR #1929: Initial implementation of type predicate and other changes
</li>
<li>PR #1926: Assorted improvements for BINARY data type
</li>
<li>Issue #1925: Support SQL Server binary literal syntax
</li>
<li>Issue #1918: MySQL: CREATE TABLE with both CHARSET and COMMENT failed
</li>
<li>Issue #1913: MySQL: auto_increment changing SQL not supported
</li>
<li>Issue #1585: The translate function on DB2 mode could have parameters order changed
</li>
<li>PR #1914: Change storage and network format of JSON to byte[]
</li>
<li>Issue #1911: Foreign key constraint does not prevent table being dropped
</li>
<li>PR #1909: Add JSON_OBJECTAGG and JSON_ARRAYAGG aggregate functions
</li>
<li>PR #1908: Cast VARCHAR to JSON properly and require FORMAT JSON in literals
</li>
<li>PR #1906: Add JSON_OBJECT and JSON_ARRAY functions
</li>
<li>Issue #1887: Infinite recursion in ConditionAndOr.java
</li>
<li>Issue #1903: MSSQLServer Mode - Support Update TOP(X)
</li>
<li>Issue #1900: Support SQLServer stored procedure execution syntax
</li>
<li>PR #1898: Add IS JSON predicate
</li>
<li>Issue #1896: MSSQLServer compatibility mode - GETDATE() incorrectly omits time
</li>
<li>PR #1895: Add standard array concatenation operation
</li>
<li>Issue #1892: Window aggregate functions return incorrect result without window ordering and with ROWS unit
</li>
<li>Issue #1890: ArrayIndexOutOfBoundsException in MVSortedTempResult.getKey
</li>
<li>Issue #308: Mode MySQL and LAST_INSERT_ID with argument
</li>
<li>Issue #1883: Suspicious code in Session.getLocks()
</li>
<li>Issue #1878: OPTIMIZE_REUSE_RESULTS causes incorrect result after rollback since 1.4.198
</li>
<li>PR #1880: Collation names like CHARSET_* recognition
</li>
<li>Issue #1844: MySQL Compatibility: create table error when primary key has comment
</li>
<li>PR #1873: Concurrency in database metadata
</li>
<li>Issue #1864: Failing to format NotSerializableException corrupting the database
</li>
<li>PR #1868: add more checking to TestFileLock
</li>
<li>Issue #1819: Trace.db file exceed file size limit (64MB)
</li>
<li>Issue #1861: Use COALESCE in named columns join for some data types
</li>
<li>PR #1860: Additional fix for deadlock on shutdown (exclusively in PageStore mode)
</li>
<li>Issue #1855: Wrong qualified asterisked projections in named column join
</li>
<li>Issue #1854: Wrong asterisked projection and result in named column right outer join
</li>
<li>Issue #1852: Named column joins doesn't work with the VALUES constructor and derived column lists
</li>
<li>Issue #1851: Wrong asterisked projection in named column joins
</li>
<li>PR #1850: Duplicate map identifiers
</li>
<li>PR #1849: Reimplement MVStore.findOldChunks() with PriorityQueue
</li>
<li>PR #1848: Reimplement MVStore.findChunksToMove() with PriorityQueue
</li>
<li>Issue #1843: Named columns join syntax is not supported
</li>
<li>Issue #1841: Deadlock during concurrent shutdown attempts with 1.4.199
</li>
<li>Issue #1834: NUMERIC does not preserve its scale for some values
</li>
<li>PR #1838: Implement conversion from JSON to GEOMETRY
</li>
<li>PR #1837: Implement conversion from GEOMETRY to JSON
</li>
<li>PR #1836: Add LSHIFT and RSHIFT function
</li>
<li>PR #1833: Add BITNOT function
</li>
<li>PR #1832: JSON validation and normalization
</li>
<li>PR #1829: MVStore chunks occupancy rate calculation fixes
</li>
<li>PR #1828: Basis for implementation of SQL/JSON standard
</li>
<li>PR #1827: Add support for Lucene 8.0.0
</li>
<li>Issue #1820: Performance problem on commit
</li>
<li>Issue #1822: Use https:// in h2database.com hyperlinks
</li>
<li>PR #1817: Assorted minor changes in documentation and other places
</li>
<li>PR #1812: An IllegalStateException that wraps EOFException is thrown when partial writes happens
</li>
</ul>

<!-- [close] { --></div></td></tr></table><!-- } --><!-- analytics --></body></html><|MERGE_RESOLUTION|>--- conflicted
+++ resolved
@@ -21,17 +21,14 @@
 
 <h2>Next Version (unreleased)</h2>
 <ul>
-<<<<<<< HEAD
 <li>Nothing yet...
 </li>
 </ul>
 
 <h2>Version 2.1.210 (2022-01-17)</h2>
 <ul>
-=======
 <li>PR #3381: Add IDENTITY() and SCOPE_IDENTITY() to LEGACY mode
 </li>
->>>>>>> 030eb721
 <li>Issue #3376: Data cannot be read after insert of clob data > MAX_LENGTH_INPLACE_LOB with data change delta table
 </li>
 <li>PR #3377: Add -webExternalNames setting and fix WebServer.getConnection()
