--- conflicted
+++ resolved
@@ -729,11 +729,7 @@
             checkClosed();
             sql = JdbcConnection.translateSQL(sql, escapeProcessing);
             if (batchCommands == null) {
-<<<<<<< HEAD
-                batchCommands = new ArrayList<>();
-=======
                 batchCommands = Utils.newSmallArrayList();
->>>>>>> 7a2a5446
             }
             batchCommands.add(sql);
         } catch (Exception e) {
@@ -770,11 +766,7 @@
                 if (batchCommands == null) {
                     // TODO batch: check what other database do if no commands
                     // are set
-<<<<<<< HEAD
-                    batchCommands = new ArrayList<>();
-=======
                     batchCommands = Utils.newSmallArrayList();
->>>>>>> 7a2a5446
                 }
                 int size = batchCommands.size();
                 int[] result = new int[size];
