/*
 * Copyright 2004-2022 H2 Group. Multiple-Licensed under the MPL 2.0,
 * and the EPL 1.0 (https://h2database.com/html/license.html).
 * Initial Developer: H2 Group
 */
package org.h2.test.unit;

import org.h2.message.Trace;
import org.h2.test.TestBase;
import org.h2.test.TestDb;
import org.h2.util.*;
import org.h2.value.Value;

/**
 * Tests the cache.
 */
public class TestCacheLarge extends TestDb implements CacheWriter {

    private String out;

    public static void main(String... a) throws Exception {
        TestBase test = TestBase.createCaller().init();
//        test.config.traceTest = true;
        test.testFromMain();
    }

    @Override
    public void test() throws Exception {
        testCache();
        testRandomCache();
        testLargerRandomCache();
        testMRUCache();
        testMRUCacheWithGet();
        testClockCache();
    }

    private static long getRealMemory() {
        StringUtils.clearCache();
        Value.clearCache();
        return Utils.getMemoryUsed();
    }

<<<<<<< HEAD
    private void testCache() {
        out = "";
        Cache c = CacheLRU.getCache(this, "LRU", 16);
        for (int i = 0; i < 20; i++) {
            c.put(new TestCache.Obj(i, i, 1024));
        }
        assertEquals("flush 0 flush 1 flush 2 flush 3 ", out);
    }

    private void testRandomCache() {
        out = "";
        Cache c = CacheLRU.getCache(this, "Random", 16);
        for (int i = 0; i < 20; i++) {
            c.put(new TestCache.Obj(i, i));
=======
    private void runStatements() {
        Connection conn;
        Statement stat;
        ResultSet rs;
        conn = getConnection("cache;CACHE_SIZE=16384");
        stat = conn.createStatement();
        // test DataOverflow
        stat.execute("create table test(id int)");
        stat.execute("set max_memory_undo 10000");

        ArrayList<Integer> inTest = new ArrayList<>(10000);

        String statement = "";
        Random rand = new Random();

        int sqlStatement = rand.nextInt(3);
        int toInsert = 0;
        int toDelete = 0;
        int toUpdate = 0;

        // Fill table
        for (int i = 0; i < 10000; i++) {
            toInsert = rand.nextInt(100000000);
            statement = "insert into test (id) values (" + Integer.toString(toInsert) + ");";
            inTest.add(toInsert);
        }

        for (int i = 0; i < 1000; i++) {
            sqlStatement = rand.nextInt(50);
            
            if (sqlStatement > 45 && inTest.size() > 0) {
                toInsert = rand.nextInt(inTest.size()); // Reusing variable name here, just a random index
                toDelete = inTest.get(toInsert);
                inTest.remove(toDelete);
                statement = "delete from test where id = " + Integer.toString(toDelete); // Can maybe cause error if deletes too many
            }
            else if (sqlStatement > 40) {
                toInsert = rand.nextInt(inTest.size()); // Reusing variable name here, just a random index
                toUpdate = inTest.get(toInsert);
                toInsert = rand.nextInt(100000000); 
                statement = "update test set id = " + Integer.toString(toInsert) + " where id = " + Integer.toString(toUpdate);
                
                for (int j = 0; j < inTest.size(); j++) { // Change array
                    if (inTest.get(j) == toUpdate) {
                        inTest.set(j, toInsert);
                    }
                }

            }
            else {
                toInsert = rand.nextInt(100000000);
                statement = "insert into test (id) values (" + Integer.toString(toInsert) + ");";
                inTest.add(toInsert);
            }
            stat.execute(statement);
>>>>>>> 8ed87364
        }
    }

    private void testLargerRandomCache() {
        out = "";
        Cache c = CacheLRU.getCache(this, "Random", 16);
        for (int i = 0; i < 100; i++) {
            c.put(new TestCache.Obj(i, i));
        }
        c.put(new TestCache.Obj(100, 100, 2048));
        System.out.println(out);
    }

    private void testMRUCache() {
        out = "";
        Cache c = CacheLRU.getCache(this, "MRU", 16);
        for (int i = 0; i < 20; i++) {
            c.put(new TestCache.Obj(i, i, 1024));
        }
        assertEquals("flush 15 flush 16 flush 17 flush 18 ", out);
    }

    private void testMRUCacheWithGet() {
        out = "";
        Cache c = new CacheMRU(this, 16);
        for (int i = 0; i < 14; i++) {
            c.put(new TestCache.Obj(i, i, 1024));
        }

        for (int i = 0; i < 5; i++) {
            assertNotNull(c.get(i));
            c.put(new TestCache.Obj(i+14, i, 1024));
        }

        assertEquals("flush 2 flush 3 flush 4 ", out);
    }

    private void testClockCache() {
        out = "";
        Cache c = new CacheClock(this, 16);
        for (int i = 0; i < 20; i++) {
            c.put(new TestCache.Obj(i, i, 1024));
        }
        assertEquals("flush 0 flush 1 flush 2 flush 3 ", out);
    }

    /**
     * A simple cache object
     */
    static class Obj extends CacheObject {
        private int memory;

        Obj(int pos, int data) {
            this(pos, data, 128);
        }

        Obj(int pos, int data, int memory) {
            setPos(pos);
            setData(data);
            this.memory = memory;
        }

        @Override
        public int getMemory() {
            return memory;
        }

        @Override
        public boolean canRemove() {
            return true;
        }

        @Override
        public boolean isChanged() {
            return true;
        }

        @Override
        public String toString() {
            return "[" + getPos() + ", " + getData() + "]";
        }

    }

    @Override
    public void flushLog() {
        out += "flush ";
    }

    @Override
    public Trace getTrace() {
        return null;
    }

    @Override
    public void writeBack(CacheObject entry) {
        out += entry.getPos() + " ";
    }

}<|MERGE_RESOLUTION|>--- conflicted
+++ resolved
@@ -4,6 +4,14 @@
  * Initial Developer: H2 Group
  */
 package org.h2.test.unit;
+
+import java.sql.Connection;
+import java.sql.PreparedStatement;
+import java.sql.ResultSet;
+import java.sql.SQLException;
+import java.sql.Statement;
+import java.util.ArrayList;
+import java.util.Random;
 
 import org.h2.message.Trace;
 import org.h2.test.TestBase;
@@ -34,29 +42,13 @@
         testClockCache();
     }
 
-    private static long getRealMemory() {
+    private static long getRealMemory(){
         StringUtils.clearCache();
         Value.clearCache();
         return Utils.getMemoryUsed();
     }
 
-<<<<<<< HEAD
-    private void testCache() {
-        out = "";
-        Cache c = CacheLRU.getCache(this, "LRU", 16);
-        for (int i = 0; i < 20; i++) {
-            c.put(new TestCache.Obj(i, i, 1024));
-        }
-        assertEquals("flush 0 flush 1 flush 2 flush 3 ", out);
-    }
-
-    private void testRandomCache() {
-        out = "";
-        Cache c = CacheLRU.getCache(this, "Random", 16);
-        for (int i = 0; i < 20; i++) {
-            c.put(new TestCache.Obj(i, i));
-=======
-    private void runStatements() {
+    private void runStatements() throws SQLException {
         Connection conn;
         Statement stat;
         ResultSet rs;
@@ -111,7 +103,23 @@
                 inTest.add(toInsert);
             }
             stat.execute(statement);
->>>>>>> 8ed87364
+        }
+    }
+
+    private void testCache() {
+        out = "";
+        Cache c = CacheLRU.getCache(this, "LRU", 16);
+        for (int i = 0; i < 20; i++) {
+            c.put(new TestCache.Obj(i, i, 1024));
+        }
+        assertEquals("flush 0 flush 1 flush 2 flush 3 ", out);
+    }
+
+    private void testRandomCache() {
+        out = "";
+        Cache c = CacheLRU.getCache(this, "Random", 16);
+        for (int i = 0; i < 20; i++) {
+            c.put(new TestCache.Obj(i, i));
         }
     }
 
