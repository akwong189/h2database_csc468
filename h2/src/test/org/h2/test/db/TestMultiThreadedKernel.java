/*
 * Copyright 2004-2018 H2 Group. Multiple-Licensed under the MPL 2.0,
 * and the EPL 1.0 (http://h2database.com/html/license.html).
 * Initial Developer: H2 Group
 */
package org.h2.test.db;

import java.sql.Connection;
import java.sql.DriverManager;
import java.sql.PreparedStatement;
import java.sql.SQLException;
import java.sql.Statement;
import java.util.ArrayList;
import java.util.Random;

import org.h2.test.TestBase;
import org.h2.util.JdbcUtils;
import org.h2.util.Task;

/**
 * A multi-threaded test case.
 */
public class TestMultiThreadedKernel extends TestBase {

    /**
     * Stop the current thread.
     */
    volatile boolean stop;

    /**
     * The exception that occurred in the thread.
     */
    Exception exception;

    /**
     * Run just this test.
     *
     * @param a ignored
     */
    public static void main(String... a) throws Exception {
        TestBase.createCaller().init().test();
    }

    @Override
    public void test() throws Exception {
        if (config.mvcc) {
            return;
        }
        if (config.mvStore) { // FIXME can't see why test should not work in MVStore mode
            return;
        }
        deleteDb("multiThreadedKernel");
        testConcurrentRead();
        testCache();
        deleteDb("multiThreadedKernel");
        final String url = getURL("multiThreadedKernel;" +
                "DB_CLOSE_DELAY=-1;MULTI_THREADED=1", true);
        final String user = getUser(), password = getPassword();
        int len = 3;
        Thread[] threads = new Thread[len];
        for (int i = 0; i < len; i++) {
            threads[i] = new Thread(new Runnable() {
                @Override
                public void run() {
                    Connection conn = null;
                    try {
                        for (int j = 0; j < 100 && !stop; j++) {
                            conn = DriverManager.getConnection(
                                    url, user, password);
                            work(conn);
                        }
                    } catch (Exception e) {
                        exception = e;
                    } finally {
                        JdbcUtils.closeSilently(conn);
                    }
                }
                private void work(Connection conn) throws SQLException {
                    Statement stat = conn.createStatement();
                    stat.execute(
                            "create local temporary table temp(id identity)");
                    stat.execute(
                            "insert into temp values(1)");
                    conn.close();
                }
            });
        }
        for (int i = 0; i < len; i++) {
            threads[i].start();
        }
        Thread.sleep(1000);
        stop = true;
        for (int i = 0; i < len; i++) {
            threads[i].join();
        }
        Connection conn = DriverManager.getConnection(url, user, password);
        conn.createStatement().execute("shutdown");
        conn.close();
        if (exception != null) {
            throw exception;
        }
        deleteDb("multiThreadedKernel");
    }

    private void testConcurrentRead() throws Exception {
<<<<<<< HEAD
=======
        ArrayList<Task> list = new ArrayList<>();
>>>>>>> 7a2a5446
        int size = 2;
        final int count = 1000;
        ArrayList<Task> list = new ArrayList<>(size);
        final Connection[] connections = new Connection[count];
        String url = getURL("multiThreadedKernel;" +
                "MULTI_THREADED=TRUE;CACHE_SIZE=16", true);
        for (int i = 0; i < size; i++) {
            final Connection conn = DriverManager.getConnection(
                    url, getUser(), getPassword());
            connections[i] = conn;
            if (i == 0) {
                Statement stat = conn.createStatement();
                stat.execute("drop table test if exists");
                stat.execute("create table test(id int primary key, name varchar) "
                        + "as select x, x || space(10) from system_range(1, " + count + ")");
            }
            final Random random = new Random(i);
            Task t = new Task() {
                @Override
                public void call() throws Exception {
                    PreparedStatement prep = conn.prepareStatement(
                            "select * from test where id = ?");
                    while (!stop) {
                        prep.setInt(1, random.nextInt(count));
                        prep.execute();
                    }
                }
            };
            t.execute();
            list.add(t);
        }
        Thread.sleep(1000);
        for (Task t : list) {
            t.get();
        }
        for (int i = 0; i < size; i++) {
            connections[i].close();
        }
    }

    private void testCache() throws Exception {
<<<<<<< HEAD
=======
        ArrayList<Task> list = new ArrayList<>();
>>>>>>> 7a2a5446
        int size = 3;
        final int count = 100;
        ArrayList<Task> list = new ArrayList<>(size);
        final Connection[] connections = new Connection[count];
        String url = getURL("multiThreadedKernel;" +
                "MULTI_THREADED=TRUE;CACHE_SIZE=1", true);
        for (int i = 0; i < size; i++) {
            final Connection conn = DriverManager.getConnection(
                    url, getUser(), getPassword());
            connections[i] = conn;
            if (i == 0) {
                Statement stat = conn.createStatement();
                stat.execute("drop table test if exists");
                stat.execute("create table test(id int primary key, name varchar) "
                        + "as select x, space(3000) from system_range(1, " + count + ")");
            }
            final Random random = new Random(i);
            Task t = new Task() {
                @Override
                public void call() throws SQLException {
                    PreparedStatement prep = conn.prepareStatement(
                            "select * from test where id = ?");
                    while (!stop) {
                        prep.setInt(1, random.nextInt(count));
                        prep.execute();
                    }
                }
            };
            t.execute();
            list.add(t);
        }
        Thread.sleep(1000);
        for (Task t : list) {
            t.get();
        }
        for (int i = 0; i < size; i++) {
            connections[i].close();
        }
    }

}<|MERGE_RESOLUTION|>--- conflicted
+++ resolved
@@ -103,10 +103,6 @@
     }
 
     private void testConcurrentRead() throws Exception {
-<<<<<<< HEAD
-=======
-        ArrayList<Task> list = new ArrayList<>();
->>>>>>> 7a2a5446
         int size = 2;
         final int count = 1000;
         ArrayList<Task> list = new ArrayList<>(size);
@@ -148,10 +144,6 @@
     }
 
     private void testCache() throws Exception {
-<<<<<<< HEAD
-=======
-        ArrayList<Task> list = new ArrayList<>();
->>>>>>> 7a2a5446
         int size = 3;
         final int count = 100;
         ArrayList<Task> list = new ArrayList<>(size);
