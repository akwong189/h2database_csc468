--- conflicted
+++ resolved
@@ -43,10 +43,7 @@
 import org.h2.table.TableType;
 import org.h2.util.DebuggingThreadLocal;
 import org.h2.util.MathUtils;
-<<<<<<< HEAD
-=======
 import org.h2.util.Utils;
->>>>>>> 7a2a5446
 import org.h2.value.DataType;
 import org.h2.value.Value;
 
@@ -107,11 +104,7 @@
     }
 
     private MVPrimaryIndex primaryIndex;
-<<<<<<< HEAD
-    private final ArrayList<Index> indexes = new ArrayList<>();
-=======
     private final ArrayList<Index> indexes = Utils.newSmallArrayList();
->>>>>>> 7a2a5446
     private volatile long lastModificationId;
     private volatile Session lockExclusiveSession;
 
@@ -384,11 +377,7 @@
                 visited = new HashSet<>();
             } else if (clash == session) {
                 // we found a circle where this session is involved
-<<<<<<< HEAD
                 return new ArrayList<>(0);
-=======
-                return Utils.newSmallArrayList();
->>>>>>> 7a2a5446
             } else if (visited.contains(session)) {
                 // we have already checked this session.
                 // there is a circle, but the sessions in the circle need to
@@ -609,11 +598,7 @@
         ArrayList<Row> buffer = new ArrayList<>(bufferSize);
         String n = getName() + ":" + index.getName();
         int t = MathUtils.convertLongToInt(total);
-<<<<<<< HEAD
-        ArrayList<String> bufferNames = new ArrayList<>();
-=======
         ArrayList<String> bufferNames = Utils.newSmallArrayList();
->>>>>>> 7a2a5446
         while (cursor.next()) {
             Row row = cursor.get();
             buffer.add(row);
