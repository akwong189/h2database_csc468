<!DOCTYPE html PUBLIC "-//W3C//DTD XHTML 1.0 Strict//EN" "http://www.w3.org/TR/xhtml1/DTD/xhtml1-strict.dtd">
<!--
Copyright 2004-2014 H2 Group. Multiple-Licensed under the MPL 2.0, Version 1.0,
and under the Eclipse Public License, Version 1.0
Initial Developer: H2 Group
-->
<html xmlns="http://www.w3.org/1999/xhtml" lang="en" xml:lang="en">
<head><meta http-equiv="Content-Type" content="text/html;charset=utf-8" />
<meta name="viewport" content="width=device-width, initial-scale=1" />
<title>
Change Log
</title>
<link rel="stylesheet" type="text/css" href="stylesheet.css" />
<!-- [search] { -->
<script type="text/javascript" src="navigation.js"></script>
</head><body onload="frameMe();">
<table class="content"><tr class="content"><td class="content"><div class="contentDiv">
<!-- } -->

<h1>Change Log</h1>

<h2>Next Version (unreleased)</h2>
<ul>
<<<<<<< HEAD
<li>Fix bug in parsing ANALYZE TABLE xxx SAMPLE_SIZE yyy
</li>
=======
<li>Add padding for CHAR(N) values in PostgreSQL mode
</li>
<li>Issue #89: Add DB2 timestamp format compatibility
</li>
<li>
</li>
</ul>

<h2>Version 1.4.196 (2017-06-10)</h2>
<ul>
>>>>>>> a8640fd5
<li>Issue#479 Allow non-recursive CTEs (WITH statements), patch from stumc
</li>
<li>Fix startup issue when using "CHECK" as a column name.
</li>
<li>Issue #423: ANALYZE performed multiple times on one table during execution of the same statement.
</li>
<li>Issue #426: Support ANALYZE TABLE statement
</li>
<li>Issue #438: Fix slow logging via SLF4J (TRACE_LEVEL_FILE=4).
</li>
<li>Issue #472: Support CREATE SEQUENCE ... ORDER as a NOOP for Oracle compatibility
</li>
<li>Issue #479: Allow non-recursive Common Table Expressions (CTE)
</li>
<li>On Mac OS X, with IPv6 and no network connection, the Console tool was not working as expected.
</li>
</ul>

<h2>Version 1.4.195 (2017-04-23)</h2>
<ul>
<li>Lazy query execution support.
</li>
<li>Added API for handling custom data types (System property "h2.customDataTypesHandler", API org.h2.api.CustomDataTypesHandler).
</li>
<li>Added support for invisible columns.
</li>
<li>Added an ENUM data type, with syntax similar to that of MySQL and Oracle.
</li>
<li>MVStore: for object data types, the cache size memory estimation
    was sometimes far off in a read-only scenario.
    This could result in inefficient cache usage.
</li>
</ul>

<h2>Version 1.4.194 (2017-03-10)</h2>
<ul>
<li>Issue #453: MVStore setCacheSize() should also limit the cacheChunkRef.
</li>
<li>Issue #448: Newly added TO_DATE and TO_TIMESTAMP functions have wrong datatype.
</li>
<li>The "nioMemLZF" filesystem now supports an extra option "nioMemLZF:12:" to tweak the size of the compress later cache.
</li>
<li>Various multi-threading fixes and optimisations to the "nioMemLZF" filesystem.
</li>
<li><strong>[API CHANGE]</strong> #439: the JDBC type of TIMESTAMP WITH TIME ZONE
changed from Types.OTHER (1111) to Types.TIMESTAMP_WITH_TIMEZONE (2014)
</li>
<li>#430: Subquery not cached if number of rows exceeds MAX_MEMORY_ROWS.
</li>
<li>#411: "TIMEZONE" should be "TIME ZONE" in type "TIMESTAMP WITH TIMEZONE".
</li>
<li>PR #418, Implement Connection#createArrayOf and PreparedStatement#setArray.
</li>
<li>PR #427, Add MySQL compatibility functions UNIX_TIMESTAMP, FROM_UNIXTIME and DATE.
</li>
<li>#429: Tables not found : Fix some Turkish locale bugs around uppercasing.
</li>
<li>Fixed bug in metadata locking, obscure combination of DDL and SELECT SEQUENCE.NEXTVAL required.
</li>
<li>Added index hints: SELECT * FROM TEST USE INDEX (idx1, idx2).
</li>
<li>Add a test case to ensure that spatial index is used with and order by command by Fortin N.
</li>
<li>Fix multi-threaded mode update exception "NullPointerException", test case by Anatolii K.
</li>
<li>Fix multi-threaded mode insert exception "Unique index or primary key violation", test case by Anatolii K.
</li>
<li>Implement ILIKE operator for case-insensitive matching.
</li>
<li>Optimise LIKE queries for the common cases of '%Foo' and '%Foo%'.
</li>
<li>Issue #387: H2 MSSQL Compatibility Mode - Support uniqueidentifier.
</li>
<li>Issue #401: NPE in "SELECT DISTINCT * ORDER BY".
</li>
<li>Added BITGET function.
</li>
<li>Fixed bug in FilePathRetryOnInterrupt that caused infinite loop.
</li>
<li>PR #389, Handle LocalTime with nanosecond resolution, patch by katzyn.
</li>
<li>PR #382, Recover for "page store" H2 breaks LOBs consistency, patch by vitalus.
</li>
<li>PR #393, Run tests on Travis, patch by marschall.
</li>
<li>Fix bug in REGEX_REPLACE, not parsing the mode parameter.
</li>
<li>ResultSet.getObject(..., Class) threw a ClassNotFoundException if the JTS suite was not in the classpath.
</li>
<li>File systems: the "cache:" file system, and the
    compressed in-memory file systems memLZF and nioMemLZF did not
    correctly support concurrent reading and writing.
</li>
<li>TIMESTAMP WITH TIMEZONE: serialization for the PageStore was broken.
</li>
</ul>

<h2>Version 1.4.193 (2016-10-31)</h2>
<ul>
<li>PR #386: Add JSR-310 Support (introduces JTS dependency fixed in 1.4.194)
</li>
<li>WARNING: THE MERGE BELOW WILL AFFECT ANY 'TIMESTAMP WITH TIMEZONE' INDEXES. You will need to drop and recreate any such indexes.
</li>
<li>PR #364: fix compare TIMESTAMP WITH TIMEZONE
</li>
<li>Fix bug in picking the right index for INSERT..ON DUPLICATE KEY UPDATE when there are both UNIQUE and PRIMARY KEY constraints.
</li>
<li>Issue #380: Error Analyzer doesn't show source code
</li>
<li>Remove the "TIMESTAMP UTC" datatype, an experiment that was never finished.
</li>
<li>PR #363: Added support to define last IDENTIFIER on a Trigger.
</li>
<li>PR #366: Tests for timestamps
</li>
<li>PR #361: Improve TimestampWithTimeZone javadoc
</li>
<li>PR #360: Change getters in TimestampWithTimeZone to int
</li>
<li>PR #359: Added missing source encoding. Assuming UTF-8.
</li>
<li>PR #353: Add support for converting JAVA_OBJECT to UUID
</li>
<li>PR #358: Add support for getObject(int|String, Class)
</li>
<li>PR #357: Server: use xdg-open to open the WebConsole in the user's preferred browser on Linux
</li>
<li>PR #356: Support for BEFORE and AFTER clauses when using multiple columns in ALTER TABLE ADD
</li>
<li>PR #351: Respect format codes from Bind message when sending results
</li>
<li>ignore summary line when compiling stored procedure
</li>
<li>PR #348: pg: send RowDescription in response to Describe (statement variant), patch by kostya-sh
</li>
<li>PR #337: Update russian translation, patch by avp1983
</li>
<li>PR #329: Update to servlet API version 3.1.0 from 3.0.1, patch by Mat Booth
</li>
<li>PR #331: ChangeFileEncryption progress logging ignores -quiet flag, patch by Stefan Bodewig
</li>
<li>PR #325: Make Row an interface
</li>
<li>PR #323: Regular expression functions (REGEXP_REPLACE, REGEXP_LIKE) enhancement, patch by Akkuzin
</li>
<li>Use System.nanoTime for measuring query statistics
</li>
<li>Issue #324: Deadlock when sending BLOBs over TCP
</li>
<li>Fix for creating and accessing views in MULTITHREADED mode, test-case courtesy of Daniel Rosenbaum
</li>
<li>Issue #266: Spatial index not updating, fixed by merging PR #267
</li>
<li>PR #302: add support for "with"-subqueries into "join" & "sub-query" statements
</li>
<li>Issue #299: Nested derived tables did not always work as expected.
</li>
<li>Use interfaces to replace the java version templating, idea from Lukas Eder.
</li>
<li>Issue #295: JdbcResultSet.getObject(int, Class) returns null instead of throwing.
</li>
<li>Mac OS X: Console tool process did not stop on exit.
</li>
<li>MVStoreTool: add "repair" feature.
</li>
<li>Garbage collection of unused chunks should be faster still.
</li>
<li>MVStore / transaction store: opening a store in read-only mode does no longer loop.
</li>
<li>MVStore: disabled the file system cache by default, because it limits concurrency
    when using larger databases and many threads.
    To re-enable, use the file name prefix "cache:".
</li>
<li>MVStore: add feature to set the cache concurrency.
</li>
<li>File system nioMemFS: support concurrent reads.
</li>
<li>File systems: the compressed in-memory file systems now compress better.
</li>
<li>LIRS cache: improved hit rate because now added entries get hot if they
    were in the non-resident part of the cache before.
</li>
</ul>

<h2>Version 1.4.192 Beta (2016-05-26)</h2>
<ul>
<li>Java 6 is no longer supported (the jar files are compiled for Java 7).
</li>
<li>Garbage collection of unused chunks should now be faster.
</li>
<li>Prevent people using unsupported combination of auto-increment columns and clustering mode.
</li>
<li>Support for DB2 time format, patch by Niklas Mehner
</li>
<li>Added support for Connection.setClientInfo() in compatibility modes for DB2, Postgresql, Oracle and MySQL.
</li>
<li>Issue #249: Clarify license declaration in Maven POM xml
</li>
<li>Fix NullPointerException in querying spatial data through a sub-select.
</li>
<li>Fix bug where a lock on the SYS table was not released when closing a session that contained a temp
table with an LOB column.
</li>
<li>Issue #255: ConcurrentModificationException with multiple threads in embedded mode and temporary LOBs
</li>
<li>Issue #235: Anonymous SSL connections fail in many situations
</li>
<li>Fix race condition in FILE_LOCK=SOCKET, which could result in the watchdog thread not running
</li>
<li>Experimental support for datatype TIMESTAMP WITH TIMEZONE
</li>
<li>Add support for ALTER TABLE ... RENAME CONSTRAINT .. TO ...
</li>
<li>Add support for PostgreSQL ALTER TABLE ... RENAME COLUMN .. TO ...
</li>
<li>Add support for ALTER SCHEMA [ IF EXISTS ]
</li>
<li>Add support for ALTER TABLE [ IF EXISTS ]
</li>
<li>Add support for ALTER VIEW [ IF EXISTS ]
</li>
<li>Add support for ALTER INDEX [ IF EXISTS ]
</li>
<li>Add support for ALTER SEQUENCE [ IF EXISTS ]
</li>
<li>Improve performance of cleaning up temp tables - patch from Eric Faulhaber.
</li>
<li>Fix bug where table locks were not dropped when the connection closed
</li>
<li>Fix extra CPU usage caused by query planner enhancement in 1.4.191
</li>
<li>improve performance of queries that use LIKE 'foo%' - 10x in the case of one of my queries
</li>
<li>The function IFNULL did not always return the result in the right data type.
</li>
<li>Issue #231: Possible infinite loop when initializing the ObjectDataType class
    when concurrently writing into MVStore.
</li>
</ul>

<h2>Version 1.4.191 Beta (2016-01-21)</h2>
<ul>
<li>TO_DATE and TO_TIMESTAMP functions. Thanks a lot to Sam Blume for the patch!
</li>
<li>Issue #229: DATEDIFF does not work for 'WEEK'.
</li>
<li>Issue #156: Add support for getGeneratedKeys() when executing commands via PreparedStatement#executeBatch.
</li>
<li>Issue #195: The new Maven uses a .cmd file instead of a .bat file.
</li>
<li>Issue #212: EXPLAIN PLAN for UPDATE statement did not display LIMIT expression.
</li>
<li>Support OFFSET without LIMIT in SELECT.
</li>
<li>Improve error message for METHOD_NOT_FOUND_1/90087.
</li>
<li>CLOB and BLOB objects of removed rows were sometimes kept in the database file.
</li>
<li>Server mode: executing "shutdown" left a thread on the server.
</li>
<li>The condition "in(select...)" did not work correctly in some cases if the subquery had an "order by".
</li>
<li>Issue #184: The Platform-independent zip had Windows line endings in Linux scripts.
</li>
<li>Issue #186: The "script" command did not include sequences of temporary tables.
</li>
<li>Issue #115: to_char fails with pattern FM0D099.
</li>
</ul>

<h2>Version 1.4.190 Beta (2015-10-11)</h2>
<ul>
<li>Pull request #183: optimizer hints (so far without special SQL syntax).
</li>
<li>Issue #180: In MVCC mode, executing UPDATE and SELECT ... FOR UPDATE
    simultaneously silently can drop rows.
</li>
<li>PageStore storage: the cooperative file locking mechanism
    did not always work as expected (with very slow computers).
</li>
<li>Temporary CLOB and BLOB objects are now removed while the database is open
    (and not just when closing the database).
</li>
<li>MVStore CLOB and BLOB larger than about 25 MB: An exception could be thrown
    when using the MVStore storage.
</li>
<li>Add FILE_WRITE function. Patch provided by Nicolas Fortin
    (Lab-STICC - CNRS UMR 6285 and Ecole Centrale de Nantes)
</li>
</ul>

<h2>Version 1.4.189 Beta (2015-09-13)</h2>
<ul>
<li>Add support for dropping multiple columns in ALTER TABLE DROP COLUMN...
</li>
<li>Fix bug in XA management when doing rollback after prepare. Patch by Stephane Lacoin.
</li>
<li>MVStore CLOB and BLOB: An exception with the message "Block not found" could be thrown
    when using the MVStore storage, when copying LOB objects
    (for example due to "alter table" on a table with a LOB object),
    and then re-opening the database.
</li>
<li>Fix for issue #171: Broken QueryStatisticsData duration data when trace level smaller than TraceSystem.INFO
</li>
<li>Pull request #170: Added SET QUERY_STATISTICS_MAX_ENTRIES
</li>
<li>Pull request #165: Fix compatibility postgresql function string_agg
</li>
<li>Pull request #163: improved performance when not using the default timezone.
</li>
<li>Local temporary tables with many rows did not work correctly due to automatic analyze.
</li>
<li>Server mode: concurrently using the same connection could throw an exception
    "Connection is broken: unexpected status".
</li>
<li>Performance improvement for metadata queries that join against the COLUMNS metadata table.
</li>
<li>An ArrayIndexOutOfBoundsException was thrown in some cases
    when opening an old version 1.3 database, or an 1.4 database with
    both "mv_store=false" and the system property "h2.storeLocalTime" set to false.
    It mainly showed up with an index on a time, date, or timestamp column.
    The system property "h2.storeLocalTime" is no longer supported
    (MVStore databases always store local time, and PageStore now databases never do).
</li>
</ul>

<h2>Version 1.4.188 Beta (2015-08-01)</h2>
<ul>
<li>Server mode: CLOB processing for texts larger than about 1 MB sometimes did not work.
</li>
<li>Server mode: BLOB processing for binaries larger than 2 GB did not work.
</li>
<li>Multi-threaded processing: concurrent deleting the same row could throw the exception
    "Row not found when trying to delete".
</li>
<li>MVStore transactions: a thread could see a change of a different thread
    within a different map. Pull request #153.
</li>
<li>H2 Console: improved IBM DB2 compatibility.
</li>
<li>A thread deadlock detector (disabled by default) can help
    detect and analyze Java level deadlocks.
    To enable, set the system property "h2.threadDeadlockDetector" to true.
</li>
<li>Performance improvement for metadata queries that join against the COLUMNS metadata table.
</li>
<li>MVStore: power failure could corrupt the store, if writes were re-ordered.
</li>
<li>For compatibility with other databases, support for (double and float)
    -0.0 has been removed. 0.0 is used instead.
</li>
<li>Fix for #134, Column name with a # character. Patch by bradmesserle.
</li>
<li>In version 1.4.186, "order by" was broken in some cases
    due to the change "Make the planner use indexes for sorting when doing a GROUP BY".
    The change was reverted.
</li>
<li>Pull request #146: Improved CompareMode.
</li>
<li>Fix for #144, JdbcResultSet.setFetchDirection() throws "Feature not supported".
</li>
<li>Fix for issue #143, deadlock between two sessions hitting the same sequence on a column.
</li>
<li>Pull request #137: SourceCompiler should not throw a syntax error on javac warning.
</li>
<li>MVStore: out of memory while storing could corrupt the store
    (theoretically, a rollback would be possible, but this case is not yet implemented).
</li>
<li>The compressed in-memory file systems (memLZF:) could not be used in the MVStore.
</li>
<li>The in-memory file systems (memFS: and memLZF:) did not support files larger than 2 GB
    due to an integer overflow.
</li>
<li>Pull request #138: Added the simple Oracle function: ORA_HASH (+ tests) #138
</li>
<li>Timestamps in the trace log follow the format (yyyy-MM-dd HH:mm:ss) instead
of the old format (MM-dd HH:mm:ss). Patch by Richard Bull.
</li>
<li>Pull request #125: Improved Oracle compatibility with "truncate" with timestamps and dates.
</li>
<li>Pull request #127: Linked tables now support geometry columns.
</li>
<li>ABS(CAST(0.0 AS DOUBLE)) returned -0.0 instead of 0.0.
</li>
<li>BNF auto-completion failed with unquoted identifiers.
</li>
<li>Oracle compatibility: empty strings were not converted to NULL when using prepared statements.
</li><li>PostgreSQL compatibility: new syntax "create index ... using ...".
</li><li>There was a bug in DataType.convertToValue when reading a ResultSet from a ResultSet.
</li><li>Pull request #116: Improved concurrency in the trace system.
</li><li>Issue 609: the spatial index did not support NULL.
</li><li>Granting a schema is now supported.
</li><li>Linked tables did not work when a function-based index is present (Oracle).
</li><li>Creating a user with a null password, salt, or hash threw a NullPointerException.
</li><li>Foreign key: don't add a single column index if column
    is leading key of existing index.
</li><li>Pull request #4: Creating and removing temporary tables was getting
    slower and slower over time, because an internal object id was allocated but
    never de-allocated.
</li><li>Issue 609: the spatial index did not support NULL with update and delete operations.
</li><li>Pull request #2: Add external metadata type support (table type "external")
</li><li>MS SQL Server: the CONVERT method did not work in views
    and derived tables.
</li><li>Java 8 compatibility for "regexp_replace".
</li><li>When in cluster mode, and one of the nodes goes down,
    we need to log the problem with priority "error", not "debug"
</li></ul>

<h2>Version 1.4.187 Beta (2015-04-10)</h2>
<ul><li>MVStore: concurrent changes to the same row could result in
    the exception "The transaction log might be corrupt for key ...".
    This could only be reproduced with 3 or more threads.
</li><li>Results with CLOB or BLOB data are no longer reused.
</li><li>References to BLOB and CLOB objects now have a timeout.
    The configuration setting is LOB_TIMEOUT (default 5 minutes).
    This should avoid growing the database file if there are many queries that return BLOB or CLOB objects,
    and the database is not closed for a longer time.
</li><li>MVStore: when committing a session that removed LOB values,
    changes were flushed unnecessarily.
</li><li>Issue 610: possible integer overflow in WriteBuffer.grow().
</li><li>Issue 609: the spatial index did not support NULL (ClassCastException).
</li><li>MVStore: in some cases, CLOB/BLOB data blocks were removed
    incorrectly when opening a database.
</li><li>MVStore: updates that affected many rows were were slow
    in some cases if there was a secondary index.
</li><li>Using "runscript" with autocommit disabled could result
    in a lock timeout on the internal table "SYS".
</li><li>Issue 603: there was a memory leak when using H2 in a web application.
    Apache Tomcat logged an error message: "The web application ...
    created a ThreadLocal with key of type [org.h2.util.DateTimeUtils$1]".
</li><li>When using the MVStore,
    running a SQL script generate by the Recover tool from a PageStore file
    failed with a strange error message (NullPointerException),
    now a clear error message is shown.
</li><li>Issue 605: with version 1.4.186, opening a database could result in
    an endless loop in LobStorageMap.init.
</li><li>Queries that use the same table alias multiple times now work.
    Before, the select expression list was expanded incorrectly.
    Example: "select * from a as x, b as x".
</li><li>The MySQL compatibility feature "insert ... on duplicate key update"
    did not work with a non-default schema.
</li><li>Issue 599: the condition "in(x, y)" could not be used in the select list
    when using "group by".
</li><li>The LIRS cache could grow larger than the allocated memory.
</li><li>A new file system implementation that re-opens the file if it was closed due
    to the application calling Thread.interrupt(). File name prefix "retry:".
    Please note it is strongly recommended to avoid calling Thread.interrupt;
    this is a problem for various libraries, including Apache Lucene.
</li><li>MVStore: use RandomAccessFile file system if the file name starts with "file:".
</li><li>Allow DATEADD to take a long value for count when manipulating milliseconds.
</li><li>When using MV_STORE=TRUE and the SET CACHE_SIZE setting, the cache size was incorrectly set,
    so that it was effectively 1024 times smaller than it should be.
</li><li>Concurrent CREATE TABLE... IF NOT EXISTS in the presence of MULTI_THREAD=TRUE could
    throw an exception.
</li><li>Fix bug in MVStore when creating lots of temporary tables, where we could run out of
    transaction IDs.
</li><li>Add support for PostgreSQL STRING_AGG function. Patch by Fred Aquiles.
</li><li>Fix bug in "jdbc:h2:nioMemFS" isRoot() function.
    Also, the page size was increased to 64 KB.
</li></ul>

<h2>Version 1.4.186 Beta (2015-03-02)</h2>
<ul><li>The Servlet API 3.0.1 is now used, instead of 2.4.
</li><li>MVStore: old chunks no longer removed in append-only mode.
</li><li>MVStore: the cache for page references could grow far too big, resulting in out of memory in some cases.
</li><li>MVStore: orphaned lob objects were not correctly removed in some cases,
    making the database grow unnecessarily.
</li><li>MVStore: the maximum cache size was artificially limited to 2 GB
    (due to an integer overflow).
</li><li>MVStore / TransactionStore: concurrent updates could result in a
    "Too many open transactions" exception.
</li><li>StringUtils.toUpperEnglish now has a small cache.
    This should speed up reading from a ResultSet when using the column name.
</li><li>MVStore: up to 65535 open transactions are now supported.
    Previously, the limit was at most 65535 transactions between the oldest open and the
    newest open transaction (which was quite a strange limit).
</li><li>The default limit for in-place LOB objects was changed from 128 to 256 bytes.
    This is because each read creates a reference to a LOB, and maintaining the references
    is a big overhead. With the higher limit, less references are needed.
</li><li>Tables without columns didn't work.
    (The use case for such tables is testing.)
</li><li>The LIRS cache now resizes the table automatically in all cases
    and no longer needs the averageMemory configuration.
</li><li>Creating a linked table from an MVStore database to a non-MVStore database
    created a second (non-MVStore) database file.
</li><li>In version 1.4.184, a bug was introduced that broke queries
    that have both joins and wildcards, for example:
    select * from dual join(select x from dual) on 1=1
</li><li>Issue 598: parser fails on timestamp "24:00:00.1234" - prevent the creation of out-of-range time values.
</li><li>Allow declaring triggers as source code (like functions). Patch by Sylvain Cuaz.
</li><li>Make the planner use indexes for sorting when doing a GROUP BY where
    all of the GROUP BY columns are not mentioned in the select. Patch by Frederico (zepfred).
</li><li>PostgreSQL compatibility: generate_series (as an alias for system_range). Patch by litailang.
</li><li>Fix missing "column" type in right-hand parameter in ConditionIn. Patch by Arnaud Thimel.
</li></ul>

<h2>Version 1.4.185 Beta (2015-01-16)</h2>
<ul><li>In version 1.4.184, "group by" ignored the table name,
    and could pick a select column by mistake.
    Example: select 0 as x from system_range(1, 2) d group by d.x;
</li><li>New connection setting "REUSE_SPACE" (default: true). If disabled,
    all changes are appended to the database file, and existing content is never overwritten.
    This allows to rollback to a previous state of the database by truncating
    the database file.
</li><li>Issue 587: MVStore: concurrent compaction and store operations could result in an IllegalStateException.
</li><li>Issue 594: Profiler.copyInThread does not work properly.
</li><li>Script tool: Now, SCRIPT ... TO is always used (for higher speed and lower disk space usage).
</li><li>Script tool: Fix parsing of BLOCKSIZE parameter, original patch by Ken Jorissen.
</li><li>Fix bug in PageStore#commit method - when the ignoreBigLog flag was set,
    the logic that cleared the flag could never be reached, resulting in performance degradation.
    Reported by Alexander Nesterov.
</li><li>Issue 552: Implement BIT_AND and BIT_OR aggregate functions.
</li></ul>

<h2>Version 1.4.184 Beta (2014-12-19)</h2>
<ul><li>In version 1.3.183, indexes were not used if the table contains
    columns with a default value generated by a sequence.
    This includes tables with identity and auto-increment columns.
    This bug was introduced by supporting "rownum" in views and derived tables.
</li><li>MVStore: imported BLOB and CLOB data sometimes disappeared.
    This was caused by a bug in the ObjectDataType comparison.
</li><li>Reading from a StreamStore now throws an
    IOException if the underlying data doesn't exist.
</li><li>MVStore: if there is an exception while saving, the store is now in all cases immediately closed.
</li><li>MVStore: the dump tool could go into an endless loop for some files.
</li><li>MVStore: recovery for a database with many CLOB or BLOB entries is now much faster.
</li><li>Group by with a quoted select column name alias didn't work. Example:
    select 1 "a" from dual group by "a"
</li><li>Auto-server mode: the host name is now stored in the .lock.db file.
</li></ul>

<h2>Version 1.4.183 Beta (2014-12-13)</h2>
<ul><li>MVStore: the default auto-commit buffer size is now about twice as big.
    This should reduce the database file size after inserting a lot of data.
</li><li>The built-in functions "power" and "radians" now always return a double.
</li><li>Using "row_number" or "rownum" in views or derived tables had unexpected results
    if the outer query contained constraints for the given view. Example:
    select b.nr, b.id from (select row_number() over() as nr, a.id as id
    from (select id from test order by name) as a) as b where b.id = 1
</li><li>MVStore: the Recover tool can now deal with more types of corruption in the file.
</li><li>MVStore: the TransactionStore now first needs to be initialized before it can be used.
</li><li>Views and derived tables with equality and range conditions on the same columns
    did not work properly. example: select x from (select x from (select 1 as x)
    where x &gt; 0 and x &lt; 2) where x = 1
</li><li>The database URL setting PAGE_SIZE setting is now also used for the MVStore.
</li><li>MVStore: the default page split size for persistent stores is now 4096
    (it was 16 KB so far). This should reduce the database file size for most situations
    (in some cases, less than half the size of the previous version).
</li><li>With query literals disabled, auto-analyze of a table with CLOB or BLOB did not work.
</li><li>MVStore: use a mark and sweep GC algorithm instead of reference counting,
    to ensure used chunks are never overwrite, even if the reference counting
    algorithm does not work properly.
</li><li>In the multi-threaded mode, updating the column selectivity ("analyze")
    in the background sometimes did not work.
</li><li>In the multi-threaded mode, database metadata operations
    did sometimes not work if the schema was changed at the same time
    (for example, if tables were dropped).
</li><li>Some CLOB and BLOB values could no longer be read when
    the original row was removed (even when using the MVCC mode).
</li><li>The MVStoreTool could throw an IllegalArgumentException.
</li><li>Improved performance for some
    date / time / timestamp conversion operations.
    Thanks to Sergey Evdokimov for reporting the problem.
</li><li>H2 Console: the built-in web server did not work properly
    if an unknown file was requested.
</li><li>MVStore: the jar file is renamed to "h2-mvstore-*.jar" and is
    deployed to Maven separately.
</li><li>MVStore: support for concurrent reads and writes is now enabled by default.
</li><li>Server mode: the transfer buffer size has been changed from 16 KB to 64 KB,
    after it was found that this improves performance on Linux quite a lot.
</li><li>H2 Console and server mode: SSL is now disabled and TLS is used
    to protect against the Poodle SSLv3 vulnerability.
    The system property to disable secure anonymous connections is now
    "h2.enableAnonymousTLS".
    The default certificate is still self-signed, so you need to manually install
    another one if you want to avoid man in the middle attacks.
</li><li>MVStore: the R-tree did not correctly measure the memory usage.
</li><li>MVStore: compacting a store with an R-tree did not always work.
</li><li>Issue 581: When running in LOCK_MODE=0,
        JdbcDatabaseMetaData#supportsTransactionIsolationLevel(TRANSACTION_READ_UNCOMMITTED)
    should return false
</li><li>Fix bug which could generate deadlocks when multiple connections accessed the same table.
</li><li>Some places in the code were not respecting the value set in the "SET MAX_MEMORY_ROWS x" command
</li><li>Fix bug which could generate a NegativeArraySizeException when performing large (>40M) row union operations
</li><li>Fix "USE schema" command for MySQL compatibility, patch by mfulton
</li><li>Parse and ignore the ROW_FORMAT=DYNAMIC MySQL syntax, patch by mfulton
</li></ul>

<h2>Version 1.4.182 Beta (2014-10-17)</h2>
<ul><li>MVStore: improved error messages and logging;
    improved behavior if there is an error when serializing objects.
</li><li>OSGi: the MVStore packages are now exported.
</li><li>With the MVStore option, when using multiple threads
    that concurrently create indexes or tables,
    it was relatively easy to get a lock timeout on the "SYS" table.
</li><li>When using the multi-threaded option, the exception
    "Unexpected code path" could be thrown, specially if the option
    "analyze_auto" was set to a low value.
</li><li>In the server mode, when reading from a CLOB or BLOB, if the connection
    was closed, a NullPointerException could be thrown instead of an exception saying
    the connection is closed.
</li><li>DatabaseMetaData.getProcedures and getProcedureColumns
    could throw an exception if a user defined class is not available.
</li><li>Issue 584: the error message for a wrong sequence definition was wrong.
</li><li>CSV tool: the rowSeparator option is no longer supported,
    as the same can be achieved with the lineSeparator.
</li><li>Descending indexes on MVStore tables did not work properly.
</li><li>Issue 579: Conditions on the "_rowid_" pseudo-column didn't use an index
    when using the MVStore.
</li><li>Fixed documentation that "offset" and "fetch" are also keywords since version 1.4.x.
</li><li>The Long.MIN_VALUE could not be parsed for auto-increment (identity) columns.
</li><li>Issue 573: Add implementation for Methods "isWrapperFor()" and "unwrap()" in
    other JDBC classes.
</li><li>Issue 572: MySQL compatibility for "order by" in update statements.
</li><li>The change in  JDBC escape processing in version 1.4.181 affects both the parser
    (which is running on the server) and the JDBC API (which is running on the client).
    If you (or a tool you use) use the syntax "{t 'time}", or "{ts 'timestamp'}", or "{d 'data'}",
    then both the client and the server need to be upgraded to version 1.4.181 or later.
</li></ul>

<h2>Version 1.4.181 Beta (2014-08-06)</h2>
<ul><li>Improved MySQL compatibility by supporting "use schema".
    Thanks a lot to Karl Pietrzak for the patch!
</li><li>Writing to the trace file is now faster, specially with the debug level.
</li><li>The database option "defrag_always=true" did not work with the MVStore.
</li><li>The JDBC escape syntax {ts 'value'} did not interpret the value as a timestamp.
    The same for {d 'value'} (for date) and {t 'value'} (for time).
    Thanks to Lukas Eder for reporting the issue.
    The following problem was detected after version 1.4.181 was released:
    The change in  JDBC escape processing affects both the parser (which is running on the server)
    and the JDBC API (which is running on the client).
    If you (or a tool you use) use the syntax {t 'time'}, or {ts 'timestamp'}, or {d 'date'},
    then both the client and the server need to be upgraded to version 1.4.181 or later.
</li><li>File system abstraction: support replacing existing files using move
    (currently not for Windows).
</li><li>The statement "shutdown defrag" now compresses the database (with the MVStore).
    This command can greatly reduce the file size, and is relatively fast,
    but is not incremental.
</li><li>The MVStore now automatically compacts the store in the background if there is no read or write activity,
    which should (after some time; sometimes about one minute) reduce the file size.
    This is still work in progress, feedback is welcome!
</li><li>Change default value of PAGE_SIZE from 2048 to 4096 to more closely match most file systems block size
    (PageStore only; the MVStore already used 4096).
</li><li>Auto-scale MAX_MEMORY_ROWS and CACHE_SIZE settings by the amount of available RAM. Gives a better
    out of box experience for people with more powerful machines.
</li><li>Handle tabs like 4 spaces in web console, patch by Martin Grajcar.
</li><li>Issue 573: Add implementation for Methods "isWrapperFor()" and "unwrap()" in JdbcConnection.java,
    patch by BigMichi1.
</li></ul>

<h2>Version 1.4.180 Beta (2014-07-13)</h2>
<ul><li>MVStore: the store is now auto-compacted automatically up to some point,
    to avoid very large file sizes. This area is still work in progress.
</li><li>Sequences of temporary tables (auto-increment or identity columns)
    were persisted unnecessarily in the database file, and were not removed
    when re-opening the database.
</li><li>MVStore: an IndexOutOfBoundsException could sometimes
    occur MVMap.openVersion when concurrently accessing the store.
</li><li>The LIRS cache now re-sizes the internal hash map if needed.
</li><li>Optionally persist session history in the H2 console. (patch from Martin Grajcar)
</li><li>Add client-info property to get the number of servers currently in the cluster
    and which servers that are available. (patch from Nikolaj Fogh)
</li><li>Fix bug in changing encrypted DB password that kept the file handle
    open when the wrong password was supplied. (test case from Jens Hohmuth).
</li><li>Issue 567: H2 hangs for a long time then (sometimes) recovers.
    Introduce a queue when doing table locking to prevent session starvation.
</li></ul>

<!-- [close] { --></div></td></tr></table><!-- } --><!-- analytics --></body></html><|MERGE_RESOLUTION|>--- conflicted
+++ resolved
@@ -21,21 +21,16 @@
 
 <h2>Next Version (unreleased)</h2>
 <ul>
-<<<<<<< HEAD
 <li>Fix bug in parsing ANALYZE TABLE xxx SAMPLE_SIZE yyy
 </li>
-=======
 <li>Add padding for CHAR(N) values in PostgreSQL mode
 </li>
 <li>Issue #89: Add DB2 timestamp format compatibility
 </li>
-<li>
-</li>
 </ul>
 
 <h2>Version 1.4.196 (2017-06-10)</h2>
 <ul>
->>>>>>> a8640fd5
 <li>Issue#479 Allow non-recursive CTEs (WITH statements), patch from stumc
 </li>
 <li>Fix startup issue when using "CHECK" as a column name.
